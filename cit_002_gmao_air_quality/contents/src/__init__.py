from __future__ import unicode_literals

import os
import sys
import urllib
import datetime
import logging
import subprocess
import eeUtil
import urllib.request
import requests
from bs4 import BeautifulSoup
import copy
import numpy as np
import ee
import time
from string import ascii_uppercase
import json


# Sources for nrt data
SDS_NAME = 'NETCDF:"{fname}":{var}'
NODATA_VALUE = 9.9999999E14

DATA_DIR = 'data'
COLLECTION = '/projects/resource-watch-gee/cit_002_gmao_air_quality'
CLEAR_COLLECTION_FIRST = False
DELETE_LOCAL = True

#date format to use in GEE
DATE_FORMAT = '%Y-%m-%d'

LOG_LEVEL = logging.INFO

# define RW back office ids for each variable
DATASET_IDS = {
    'NO2':'ecce902d-a322-4d13-a3d6-e1a36fc5573e',
    'O3':'ebc079a1-51d8-4622-ba25-d8f3b4fcf8b3',
    'PM25_RH35_GCC':'645fe192-28db-4949-95b9-79d898f4226b',
}

# url for historical data
SOURCE_URL_HISTORICAL = 'https://portal.nccs.nasa.gov/datashare/gmao/geos-cf/v1/das/Y{year}/M{month}/D{day}/GEOS-CF.v01.rpl.chm_tavg_1hr_g1440x721_v1.{year}{month}{day}_{time}z.nc4'
# url for forecast data
SOURCE_URL_FORECAST = 'https://portal.nccs.nasa.gov/datashare/gmao/geos-cf/v1/forecast/Y{start_year}/M{start_month}/D{start_day}/H12/GEOS-CF.v01.fcst.chm_tavg_1hr_g1440x721_v1.{start_year}{start_month}{start_day}_12z+{year}{month}{day}_{time}z.nc4'

#list variables (as named in netcdf) that we want to pull
VARS = ['NO2', 'O3', 'PM25_RH35_GCC']

#define unit conversion factors for each compound
CONVERSION_FACTORS = {
    'NO2': 1e9, #mol/mol to ppb
    'O3': 1e9, #mol/mol to ppb
    'PM25_RH35_GCC': 1, #keep original units
}

#define metrics to calculate for each compound
METRIC_BY_COMPOUND = {
    'NO2': 'daily_avg',
    'O3': 'daily_max',
    'PM25_RH35_GCC': 'daily_avg',
}

#how many assets can be stored in the GEE collection before the oldest ones are deleted?
MAX_ASSETS = 14

def getLastUpdate(dataset):
    apiUrl = 'http://api.resourcewatch.org/v1/dataset/{}'.format(dataset)
    r = requests.get(apiUrl)
    lastUpdateString=r.json()['data']['attributes']['dataLastUpdated']
    nofrag, frag = lastUpdateString.split('.')
    nofrag_dt = datetime.datetime.strptime(nofrag, "%Y-%m-%dT%H:%M:%S")
    lastUpdateDT = nofrag_dt.replace(microsecond=int(frag[:-1])*1000)
    return lastUpdateDT

def getLayerIDs(dataset):
    apiUrl = 'http://api.resourcewatch.org/v1/dataset/{}?includes=layer'.format(dataset)
    r = requests.get(apiUrl)
    layers = r.json()['data']['attributes']['layer']
    layerIDs =[]
    for layer in layers:
        if layer['attributes']['application']==['rw']:
            layerIDs.append(layer['id'])
    return layerIDs

def flushTileCache(layer_id):
    """
    This function will delete the layer cache built for a GEE tiler layer.
     """
    apiUrl = 'http://api.resourcewatch.org/v1/layer/{}/expire-cache'.format(layer_id)
    headers = {
    'Content-Type': 'application/json',
    'Authorization': os.getenv('apiToken')
    }
    try_num=1
    tries=4
    while try_num<tries:
        try:
            r = requests.delete(url = apiUrl, headers = headers, timeout=1000)
            if r.ok or r.status_code==504:
                logging.info('[Cache tiles deleted] for {}: status code {}'.format(layer_id, r.status_code))
                return r.status_code
            else:
                if try_num < (tries-1):
                    logging.info('Cache failed to flush: status code {}'.format(r.status_code))
                    time.sleep(60)
                    logging.info('Trying again.')
                else:
                    logging.error('Cache failed to flush: status code {}'.format(r.status_code))
                    logging.error('Aborting.')
            try_num += 1
        except Exception as e:
            logging.error('Failed: {}'.format(e))

def lastUpdateDate(dataset, date):
   apiUrl = 'http://api.resourcewatch.org/v1/dataset/{0}'.format(dataset)
   headers = {
   'Content-Type': 'application/json',
   'Authorization': os.getenv('apiToken')
   }
   body = {
       "dataLastUpdated": date.isoformat()
   }
   try:
       r = requests.patch(url = apiUrl, json = body, headers = headers)
       logging.info('[lastUpdated]: SUCCESS, '+ date.isoformat() +' status code '+str(r.status_code))
       return 0
   except Exception as e:
       logging.error('[lastUpdated]: '+str(e))

def getAssetName(date):
    '''get asset name from datestamp'''
    return os.path.join(EE_COLLECTION, FILENAME.format(metric=METRIC_BY_COMPOUND[VAR], var=VAR, date=date))

def getTiffname(file, variable):
    '''get filename from datestamp CHECK FILE TYPE'''
    year = file.split('/')[1][-18:-14]
    month = file.split('/')[1][-14:-12]
    day = file.split('/')[1][-12:-10]
    time = file.split('/')[1][-9:-5]
    name = os.path.join(DATA_DIR, FILENAME.format(metric=METRIC_BY_COMPOUND[VAR], var=variable, date=year+'-'+month+'-'+day +'_'+time))+'.tif'
    return name

def getDateTime(filename):
    '''get last 10 chrs of filename CHECK THIS'''
    return os.path.splitext(os.path.basename(filename))[0][-10:]

def getDate_GEE(filename):
    '''get last 10 chrs of filename CHECK THIS'''
    return os.path.splitext(os.path.basename(filename))[0][-10:]

def list_available_files(url, file_start=''):
    page = requests.get(url).text
    soup = BeautifulSoup(page, 'html.parser')
    return [node.get('href') for node in soup.find_all('a') if type(node.get('href'))==str and node.get('href').startswith(file_start)]

def getNewDatesHistorical(existing_dates):
    #create empty list to store dates we should process
    new_dates = []

    # start with today
    date = datetime.datetime.utcnow()
    #generate date string in same format used in GEE collection
    date_str = datetime.datetime.strftime(date, DATE_FORMAT)

    #generate date to stop at if collection is empty
    last_date = date - datetime.timedelta(days=MAX_ASSETS)

    #if the date is not in our list of existing dates:
    while (date_str not in existing_dates) and (date!=last_date):
        #general source url for this day's data folder
        url = SOURCE_URL_HISTORICAL.split('/GEOS')[0].format(year=date.year, month='{:02d}'.format(date.month), day='{:02d}'.format(date.day))
        # check the files available for this day:
        files = list_available_files(url, file_start='GEOS-CF.v01.rpl.chm_tavg')
        #if the first 12 hourly files are available for a day, we can process this data - add it to the list
        # note: we are centering the averages about midnight each day, so we just need 12 hours from the most recent day and 12 hours from the previous day
        if len(files) >= 12:
            new_dates.append(date_str)
        # go back one more day
        date = date - datetime.timedelta(days=1)
        # generate new string in same format used in GEE collection
        date_str = datetime.datetime.strftime(date, DATE_FORMAT)
    #repeat until we reach something in our existing dates

    #reverse order so we pull oldest date first
    new_dates.reverse()
    return new_dates

def getNewDatesForecast(existing_dates):
    if existing_dates:
        #get start date of last forecast
        first_date_str = existing_dates[0]
        existing_start_date = datetime.datetime.strptime(first_date_str, DATE_FORMAT)
    else:
        #if we don't have existing data, just choose an old date so that we keep checking back until that date
        #let's assume we will probably have a forecast in the last 30 days, so we will check back that far for
        # forecasts until we find one
        existing_start_date = datetime.datetime.utcnow() - datetime.timedelta(days=30)
    #create empty list to store dates we should process
    new_dates = []

    # start with today
    date = datetime.datetime.utcnow()
<<<<<<< HEAD
    #generate date string in same format used in GEE collection
    date_str = datetime.datetime.strftime(date, DATE_FORMAT)
    logging.info(date_str)
=======

>>>>>>> a4fda51c
    #while the date is newer than the most recent forecast that we pulled:
    while date > existing_start_date:
        #general source url for this day's forecast data folder
        url = SOURCE_URL_FORECAST.split('/GEOS')[0].format(start_year=date.year, start_month='{:02d}'.format(date.month), start_day='{:02d}'.format(date.day))
        # check the files available for this day:
        files = list_available_files(url, file_start='GEOS-CF.v01.fcst.chm_tavg')
        #if all 120 files are available (5 days x 24 hours/day), we can process this data
        if len(files) == 120:
            #add the next five days forecast to the new dates
            for i in range(5):
                date = date + datetime.timedelta(days=1)
                date_str = datetime.datetime.strftime(date, DATE_FORMAT)
                new_dates.append(date_str)
            #once we have found the most recent forecast we can break from the while loop because we only want to process the most recent forecast
            break
        # if there was no forecast for this day, go back one more day
        date = date - datetime.timedelta(days=1)
    #repeat until we reach the forecast we already have

    return new_dates

def convert(files):
    '''convert netcdfs to tifs'''
    #create an empty list to store the names of tif files that we create
    tifs = []
    for f in files:
        logging.info('Converting {} to tiff'.format(f))
        # get command to call the netcdf file for a particular variable
        sds_path = SDS_NAME.format(fname=f, var=VAR)
        '''
        Google Earth Engine needs to get tif files with longitudes of -180 to 180.
        These files have longitudes in the correct format. I checked this using gdalinfo.
        I downloaded a file onto my local computer and in command line, ran:
                gdalinfo NETCDF:"{file_loc/file_name}":{variable}
        with the values in {} replaced with the correct information.
        I looked at the 'Corner Coordinates' that were printed out.

        '''
        #only one band available in each file, so we will pull band 1
        band = 1
        # generate names for tif files that we are going to create from netcdf
        tif = getTiffname(file=f, variable=VAR)
        # translate this file from a netcdf to a tif
        cmd = ['gdal_translate', '-b', str(band), '-q', '-a_nodata', str(NODATA_VALUE), '-a_srs', 'EPSG:4326', sds_path, tif] #'-q' means quiet so you don't see it
        subprocess.call(cmd) #using the gdal from command line from inside python

        # add name of tif to our list of tif files
        tifs.append(tif)
    return tifs

def fetch(new_dates, unformatted_source_url, period):
    #Create an empty list to store file locations of netcdfs that are downloaded.
    files = []
    # create a list of hours to pull (24 hours per day, on the half-hour)
    #starts after noon on previous day through noon of current day
    hours = ['1230', '1330', '1430', '1530', '1630', '1730', '1830', '1930', '2030', '2130', '2230', '2330', '0030', '0130', '0230', '0330', '0430', '0530', '0630', '0730', '0830', '0930', '1030', '1130']
    # Loop over all hours of the new dates, check if there is data available, and download netcdfs
    files_by_date = {}
    for date in new_dates:
        files_for_current_date = []
        first_date = datetime.datetime.strptime(new_dates[0], DATE_FORMAT) - datetime.timedelta(days=1)
        first_date = datetime.datetime.strftime(first_date, DATE_FORMAT)
        for hour in hours:
            # for the first half of the hours, get data from previous day
            if hours.index(hour) < 12:
                prev_date = datetime.datetime.strptime(date, DATE_FORMAT) - datetime.timedelta(days=1)
                fetching_date = datetime.datetime.strftime(prev_date, DATE_FORMAT)
            # for the second half, use the current day
            else:
                fetching_date = date
            # Set up the url of the filename to download
            if period=='historical':
                url = unformatted_source_url.format(year=int(fetching_date[:4]), month='{:02d}'.format(int(fetching_date[5:7])), day='{:02d}'.format(int(fetching_date[8:])), time=hour)
            elif period=='forecast':
                url = unformatted_source_url.format(start_year=int(first_date[:4]), start_month='{:02d}'.format(int(first_date[5:7])), start_day='{:02d}'.format(int(first_date[8:])),year=int(fetching_date[:4]), month='{:02d}'.format(int(fetching_date[5:7])), day='{:02d}'.format(int(fetching_date[8:])), time=hour)
            # Create a file name to store the netcdf in after download
            f = DATA_DIR+'/'+url.split('/')[-1]
            logging.info('Retrieving {}'.format(f))
            #try to download file
            tries = 0
            while tries <3:
                try:
                    #download files from url and put in specified file location (f)
                    urllib.request.urlretrieve(url, f)
                    #add file name/location to list of files downloaded
                    files.append(f)
                    files_for_current_date.append(f)
                    break
                #if download fails, throw an error
                except Exception as e:
                    logging.info('Unable to retrieve data from {}'.format(url))
                    logging.info(e)
                    tries+=1
                    logging.info('try {}'.format(tries))
            if tries==3:
                logging.error('Unable to retrieve data from {}'.format(url))
                exit()
        files_by_date[date]=files_for_current_date
    #return list of files just downloaded
    return files, files_by_date

def daily_avg(date, tifs_for_date):
    # Calculating the daily average:
    # create a list to store the tifs and variable names to be used in gdal_calc
    gdal_tif_list=[]
    #set up calc input for gdal_calc
    calc = '--calc="('
    #go through each hour in the day to be averaged
    for i in range(len(tifs_for_date)):
        #generate a letter variable for that tif to use in gdal_calc
        letter = ascii_uppercase[i]
        gdal_tif_list.append('-'+letter)
        #pull the tif name
        tif = tifs_for_date[i]
        gdal_tif_list.append('"'+tif+'"')
        #add the variable to the calc input for gdal_calc
        if i==0:
            calc= calc +letter
        else:
            calc = calc+'+'+letter
    #calculate the number of tifs we are averaging and finish creating calc input
    num_tifs = len(tifs_for_date)
    calc= calc + ')*{}/{}"'.format(CONVERSION_FACTORS[VAR], num_tifs)
    #generate a file name for the daily average tif
    result_tif = DATA_DIR+'/'+FILENAME.format(metric=METRIC_BY_COMPOUND[VAR], var=VAR, date=date)+'.tif'
    #create the gdal command to calculate the average by putting it all together
    cmd = ('gdal_calc.py {} --outfile="{}" {}').format(' '.join(gdal_tif_list), result_tif, calc)
    # using gdal from command line from inside python
    subprocess.check_output(cmd, shell=True)
    return result_tif

def daily_max(date, tifs_for_date):
    # Calculating the daily average:
    # create a list to store the tifs and variable names to be used in gdal_calc
    gdal_tif_list=[]
    #set up calc input for gdal_calc
    #go through each hour in the day to be averaged
    for i in range(len(tifs_for_date)):
        #generate a letter variable for that tif to use in gdal_calc
        letter = ascii_uppercase[i]
        gdal_tif_list.append('-'+letter)
        #pull the tif name
        tif = tifs_for_date[i]
        gdal_tif_list.append('"'+tif+'"')
        #add the variable to the calc input for gdal_calc
        if i==0:
            calc= letter
        else:
            calc = 'maximum('+calc+','+letter+')'
    #finish creating calc input
    calc= '--calc="'+calc + '*{}"'.format(CONVERSION_FACTORS[VAR])
    #generate a file name for the daily average tif
    result_tif = DATA_DIR+'/'+FILENAME.format(metric=METRIC_BY_COMPOUND[VAR], var=VAR, date=date)+'.tif'
    #create the gdal command to calculate the average by putting it all together
    cmd = ('gdal_calc.py {} --outfile="{}" {}').format(' '.join(gdal_tif_list), result_tif, calc)
    # using gdal from command line from inside python
    subprocess.check_output(cmd, shell=True)
    return result_tif

def processNewData(all_files, files_by_date, period):
    '''process, upload, and clean new data'''
    if all_files: #if files is empty list do nothing, otherwise, process data
        tifs = []
        assets=[]
        dates = []
        datestamps = []
        for date, files in files_by_date.items():
            logging.info('Converting files')
            # Convert netcdfs to tifs
            hourly_tifs = convert(files)
            #take relevant metric (daily average or maximum) of hourly tif files for days we have pulled
            metric = METRIC_BY_COMPOUND[VAR]
            tif = globals()[metric](date, hourly_tifs)
            tifs.append(tif)
            #create asset names for each data
            assets.append(getAssetName(date))
            #get new list of dates (in case order is different) from the averaged tifs
            dates.append(getDateTime(tif))
            #generate datetime objects for each data
            datestamps.append(datetime.datetime.strptime(date, DATE_FORMAT))
        # Upload new files to GEE
        logging.info('Uploading files:')
        for asset in assets:
            logging.info(os.path.split(asset)[1])
        logging.info(datestamps)
        eeUtil.uploadAssets(tifs, assets, GS_FOLDER, datestamps, timeout=3000)

        return assets
    #if no new assets, return empty list
    else:
        return []

def checkCreateCollection(VARS):
    #create a master list (not variable-specific) of which dates we already have data for
    existing_dates = []
    #create an empty list to store the dates that we currently have for each AQ variable
    existing_dates_by_var = []
    for VAR in VARS:
        # For one of the variables, get the date of the most recent data set
        # All variables come from the same file
        # If we have one for a particular data, we should have them all
        collection = EE_COLLECTION_GEN.format(metric=METRIC_BY_COMPOUND[VAR], var=VAR)

        # Check if folder to store GEE collections exists. If not, create it.
        # we will make one collection per variable, all stored in the parent folder for the dataset
        parent_folder = PARENT_FOLDER.format(metric=METRIC_BY_COMPOUND[VAR], var=VAR)
        if not eeUtil.exists(parent_folder):
            logging.info('{} does not exist, creating'.format(parent_folder))
            eeUtil.createFolder(parent_folder)

        # If the GEE collection for a particular variable exists, get a list of existing assets
        if eeUtil.exists(collection):
            existing_assets = eeUtil.ls(collection)
            #get a list of the dates from these existing assets
            dates = [getDate_GEE(a) for a in existing_assets]
            #append this list of dates to our list of dates by variable
            existing_dates_by_var.append(dates)

            #for each of the dates that we have for this variable, append the date to the master
            # list of which dates we already have data for (if it isn't already in the list)
            for date in dates:
                if date not in existing_dates:
                    existing_dates.append(date)
        #If the GEE collection does not exist, append an empty list to our list of dates by variable
        else:
            existing_dates_by_var.append([])
            # create a collection for this variable
            logging.info('{} does not exist, creating'.format(collection))
            eeUtil.createFolder(collection, True)

    '''
     We want make sure all variables correctly uploaded the data on the last run. To do this, we will
     check that we have the correct number of appearances of the data in our GEE collection. If we do
     not, we will want to re-upload this date's data.
    '''
    # Create a copy of the master list of dates that will store the dates that were properly uploaded for all variables.
    existing_dates_all_vars = copy.copy(existing_dates)
    for date in existing_dates:
        #check how many times each date appears in our list of dates by variable
        date_count = sum(x.count(date) for x in existing_dates_by_var)
        # If this count is less than the number of variables we have, one of the variables did not finish
        # upload for this date, and we need to re-upload this file.
        if date_count < len(VARS):
            #remove this from the list of existing dates for all variables
            existing_dates_all_vars.remove(date)
    return existing_dates_all_vars, existing_dates_by_var

def deleteExcessAssets(all_assets, max_assets):
    '''Delete assets if too many'''
    if len(all_assets) > max_assets:
        # oldest first
        all_assets.sort()
        logging.info('Deleting excess assets.')
        #delete extra assets after the number we are expecting to see
        for asset in all_assets[:-max_assets]:
            eeUtil.removeAsset(EE_COLLECTION +'/'+ asset)

def get_most_recent_date(all_assets):
    all_assets.sort()
    most_recent_date = datetime.datetime.strptime(all_assets[-1][-10:], DATE_FORMAT)
    return most_recent_date

def get_forecast_run_date(all_assets):
    all_assets.sort()
    most_recent_date = datetime.datetime.strptime(all_assets[0][-10:], DATE_FORMAT)
    return most_recent_date

def clearCollection():
    logging.info('Clearing collections.')
    for var_num in range(len(VARS)):
        var = VARS[var_num]
        collection = EE_COLLECTION_GEN.format(metric=METRIC_BY_COMPOUND[var], var=var)
        if eeUtil.exists(collection):
            if collection[0] == '/':
                collection = collection[1:]
            a = ee.ImageCollection(collection)
            collection_size = a.size().getInfo()
            if collection_size > 0:
                list = a.toList(collection_size)
                for item in list.getInfo():
                    ee.data.deleteAsset(item['id'])

def initialize_ee():
    GEE_JSON = os.environ.get("GEE_JSON")
    _CREDENTIAL_FILE = 'credentials.json'
    GEE_SERVICE_ACCOUNT = os.environ.get("GEE_SERVICE_ACCOUNT")
    with open(_CREDENTIAL_FILE, 'w') as f:
        f.write(GEE_JSON)
    auth = ee.ServiceAccountCredentials(GEE_SERVICE_ACCOUNT, _CREDENTIAL_FILE)
    ee.Initialize(auth)

#function to create headers when we overwrite layers on API
def create_headers():
    return {
        'Content-Type': "application/json",
        'Authorization': "{}".format(os.getenv('apiToken')),
    }

def pull_layers_from_API(dataset_id):
    # generate url to access layer configs for this dataset in back office
    rw_api_url = 'https://api.resourcewatch.org/v1/dataset/{}/layer'.format(dataset_id)
    # request data
    r = requests.get(rw_api_url)
    # convert response into json and make dictionary of layers
    layer_dict = json.loads(r.content.decode('utf-8'))['data']
    return layer_dict

def update_layer(layer, new_date):
    # get name of asset - drop first / in string or asset won't be pulled into RW
    asset = getAssetName(new_date)[1:]

    # get previous date being used from
    old_date = getDate_GEE(layer['attributes']['layerConfig']['assetId'])
    # convert to datetime
    old_date_dt = datetime.datetime.strptime(old_date, DATE_FORMAT)
    # change to layer name text of date
    old_date_text = old_date_dt.strftime("%B %-d, %Y")

    # get text for new date
    new_date_dt = datetime.datetime.strptime(new_date, DATE_FORMAT)
    new_date_text = new_date_dt.strftime("%B %-d, %Y")

    # replace date in layer's title with new date
    layer['attributes']['name'] = layer['attributes']['name'].replace(old_date_text, new_date_text)

    # replace the asset id in the layer def with new asset id
    layer['attributes']['layerConfig']['assetId'] = asset

    # send patch to API to replace layers

    # generate url to patch layer
    rw_api_url_layer = "https://api.resourcewatch.org/v1/dataset/{dataset_id}/layer/{layer_id}".format(
        dataset_id=layer['attributes']['dataset'], layer_id=layer['id'])
    # create payload with new title and layer configuration
    payload = {
        'application': ['rw'],
        'layerConfig': layer['attributes']['layerConfig'],
        'name': layer['attributes']['name']
    }
    # patch API with updates
    r = requests.request('PATCH', rw_api_url_layer, data=json.dumps(payload), headers=create_headers())
    # check response
    if r.ok:
        logging.info('Layer replaced: {}'.format(layer['id']))
    else:
        logging.error('Error replacing layer: {} ({})'.format(layer['id'], r.status_code))

def main():
    #set logging levels
    logging.basicConfig(stream=sys.stderr, level=LOG_LEVEL)
    logging.info('STARTING')

    #create global variables that will be used in many functions
    global VAR
    global EE_COLLECTION
    global EE_COLLECTION_GEN
    global PARENT_FOLDER
    global FILENAME
    global GS_FOLDER

    '''Ingest new data into GEE and delete old data'''
    # Initialize eeUtil and ee modules
    eeUtil.initJson()
    initialize_ee()

    '''
    Process Historical Data
    '''
    logging.info('Starting Historical Data Processing')
    # generate name for dataset's parent folder on GEE which will be used to store
    # several collections - one collection per variable
    PARENT_FOLDER = COLLECTION+'_historical_{metric}'
    # generate generic string that can be formatted to name each variable's GEE collection
    EE_COLLECTION_GEN = PARENT_FOLDER + '/{var}'
    # generate generic string that can be formatted to name each variable's asset name
    FILENAME = PARENT_FOLDER.split('/')[-1]+'_{var}_{date}'

    # Clear collection in GEE if desired
    if CLEAR_COLLECTION_FIRST:
        clearCollection()

    # Check if collection exists. If not, create it.
    # Return a list of dates that exist for all variables collections in GEE (existing_dates),
    # as well as a list of which dates exist for each individual variable (existing_dates_by_var).
    # The latter will be used in case the previous script run crashed before completing the data upload for every variable.
    logging.info('Getting existing dates.')
    existing_dates, existing_dates_by_var = checkCreateCollection(VARS)

    # Get a list of the dates that are available, minus the ones we have already uploaded correctly for all variables.
    logging.info('Getting new dates to pull.')
    new_dates_historical = getNewDatesHistorical(existing_dates)

    # Fetch new files
    logging.info('Fetching files for {}'.format(new_dates_historical))
    # Download files and get list of locations of netcdfs in docker container
    files, files_by_date = fetch(new_dates_historical, SOURCE_URL_HISTORICAL, period='historical')
    for var_num in range(len(VARS)):
        logging.info('Processing {}'.format(VARS[var_num]))
        # get variable name
        VAR = VARS[var_num]
        # specify GEE collection name
        EE_COLLECTION=EE_COLLECTION_GEN.format(metric=METRIC_BY_COMPOUND[VAR], var=VAR)
        # specify Google Cloud Storage folder name
        GS_FOLDER=COLLECTION[1:]+'_'+VAR

        # Process new data files
        new_assets_historical = processNewData(files, files_by_date, period='historical')

        # get list of all dates we now have data for by combining existing dates with new dates
        all_dates = existing_dates_by_var[var_num] + new_dates_historical
        # get list of existing assets in current variable's GEE collection
        existing_assets = eeUtil.ls(EE_COLLECTION)
        # make list of all assets by combining existing assets with new assets
        all_assets_historical = np.sort(np.unique(existing_assets + [os.path.split(asset)[1] for asset in new_assets_historical]))

        logging.info('Existing assets for {}: {}, new: {}, max: {}'.format(
            VAR, len(all_dates), len(new_dates_historical), MAX_ASSETS))
        # Delete extra assets, past our maximum number allowed that we have set
        deleteExcessAssets(all_assets_historical, MAX_ASSETS)
        logging.info('SUCCESS for {}'.format(VAR))

        # Delete local tif files because we will run out of space
        if DELETE_LOCAL:
            try:
                files_available = os.listdir(DATA_DIR)
                for f in files_available:
                    if f.endswith(".tif"):
                        logging.info('Removing {}'.format(f))
                        os.remove(DATA_DIR + '/' + f)
            except NameError:
                logging.info('No local tiff files to clean.')

    # Delete local netcdf files
    if DELETE_LOCAL:
        try:
            for f in os.listdir(DATA_DIR):
                logging.info('Removing {}'.format(f))
                os.remove(DATA_DIR+'/'+f)
        except NameError:
            logging.info('No local files to clean.')
    '''
    Process Forecast Data
    '''
    logging.info('Starting Forecast Data Processing')
    # generate name for dataset's parent folder on GEE which will be used to store
    # several collections - one collection per variable
    PARENT_FOLDER = COLLECTION+'_forecast_{metric}'
    # generate generic string that can be formatted to name each variable's GEE collection
    EE_COLLECTION_GEN = PARENT_FOLDER + '/{var}'
    # generate generic string that can be formatted to name each variable's asset name
    FILENAME = PARENT_FOLDER.split('/')[-1]+'_{var}_{date}'

    # Clear collection in GEE if desired
    if CLEAR_COLLECTION_FIRST:
        clearCollection()

    # Check if collection exists. If not, create it.
    # Return a list of dates that exist for all variables collections in GEE (existing_dates),
    # as well as a list of which dates exist for each individual variable (existing_dates_by_var).
    # The latter will be used in case the previous script run crashed before completing the data upload for every variable.
    logging.info('Getting existing dates.')
    existing_dates, existing_dates_by_var = checkCreateCollection(VARS)

    # Get a list of the dates that are available, minus the ones we have already uploaded correctly for all variables.
    logging.info('Getting new dates to pull.')
    new_dates_forecast = getNewDatesForecast(existing_dates)

    # Fetch new files
    logging.info('Fetching files for {}'.format(new_dates_forecast))
    # Download files and get list of locations of netcdfs in docker container
    files, files_by_date = fetch(new_dates_forecast, SOURCE_URL_FORECAST, period='forecast')

    # if we have successfully pulled the new data is available, clear the collection because we want to store the most
    # recent forecast, not the old forecast
    if new_dates_forecast:
        logging.info('New forecast available')
        clearCollection()

    for var_num in range(len(VARS)):
        logging.info('Processing {}'.format(VARS[var_num]))
        # get variable name
        VAR = VARS[var_num]
        # specify GEE collection name
        EE_COLLECTION=EE_COLLECTION_GEN.format(metric=METRIC_BY_COMPOUND[VAR], var=VAR)
        # specify Google Cloud Storage folder name
        GS_FOLDER=COLLECTION[1:]+'_'+VAR

        # Process new data files
        new_assets_forecast = processNewData(files, files_by_date, period='forecast')

        # get list of existing assets in current variable's GEE collection
        existing_assets = eeUtil.ls(EE_COLLECTION)
        # make list of all assets by combining existing assets with new assets
        all_assets_forecast = np.sort(np.unique(existing_assets + [os.path.split(asset)[1] for asset in new_assets_forecast]))

        logging.info('New assets for {}: {}, max: {}'.format(
            VAR, len(new_dates_forecast), MAX_ASSETS))
        logging.info('SUCCESS for {}'.format(VAR))
        # Delete local tif files because we will run out of space
        if DELETE_LOCAL:
            try:
                files_available = os.listdir(DATA_DIR)
                for f in files_available:
                    if f.endswith(".tif"):
                        logging.info('Removing {}'.format(f))
                        os.remove(DATA_DIR + '/' + f)
            except NameError:
                logging.info('No local tiff files to clean.')

    # Delete local netcdf files
    if DELETE_LOCAL:
        try:
            for f in os.listdir(DATA_DIR):
                logging.info('Removing {}'.format(f))
                os.remove(DATA_DIR+'/'+f)
        except NameError:
            logging.info('No local files to clean.')



    '''
    Update layers in Resource Watch back office.
    '''
    if new_dates_historical and new_dates_forecast:
        logging.info('Updating Resource Watch Layers')
        for VAR, ds_id in DATASET_IDS.items():
            logging.info('Updating {}'.format(VAR))
            #pull dictionary of current layers from API
            layer_dict = pull_layers_from_API(ds_id)
            #go through each layer, pull the definition and update
            for layer in layer_dict:
                #check which point on the timeline this is
                order = layer['attributes']['layerConfig']['order']

                #if this is the first point on the timeline, we want to replace it the most recent historical data
                if order==0:
                    # generate name for dataset's parent folder on GEE which will be used to store
                    # several collections - one collection per variable
                    PARENT_FOLDER = COLLECTION + '_historical_{metric}'
                    # generate generic string that can be formatted to name each variable's GEE collection
                    EE_COLLECTION_GEN = PARENT_FOLDER + '/{var}'
                    # generate generic string that can be formatted to name each variable's asset name
                    FILENAME = PARENT_FOLDER.split('/')[-1] + '_{var}_{date}'
                    # specify GEE collection name
                    EE_COLLECTION = EE_COLLECTION_GEN.format(metric=METRIC_BY_COMPOUND[VAR], var=VAR)

                    #get date of most recent asset added
                    date = new_dates_historical[-1]

                    #replace layer asset and title date with new
                    update_layer(layer, date)


                # otherwise, we want to replace it with the appropriate forecast data
                else:
                    # generate name for dataset's parent folder on GEE which will be used to store
                    # several collections - one collection per variable
                    PARENT_FOLDER = COLLECTION + '_forecast_{metric}'
                    # generate generic string that can be formatted to name each variable's GEE collection
                    EE_COLLECTION_GEN = PARENT_FOLDER + '/{var}'
                    # generate generic string that can be formatted to name each variable's asset name
                    FILENAME = PARENT_FOLDER.split('/')[-1] + '_{var}_{date}'
                    # specify GEE collection name
                    EE_COLLECTION = EE_COLLECTION_GEN.format(metric=METRIC_BY_COMPOUND[VAR], var=VAR)

                    #forecast layers start at order 1, and we will want this point on the timeline to be the first forecast asset
                    # order 4 will be the second asset, and so on
                    #get date of appropriate asset
                    date = new_dates_forecast[order-1]

                    #replace layer asset and title date with new
                    update_layer(layer, date)

    elif not new_dates_historical and not new_dates_forecast:
        logging.info('Layers do not need to be updated.')
    else:
        if not new_dates_historical:
            logging.error('Historical data was not updated, but forecast was.')
        if not new_dates_forecast:
            logging.error('Forecast data was not updated, but historical was.')
    '''
    Update Last Update Date and flush tile cache on RW
    '''
    # generate name for dataset's parent folder on GEE - we will set date based on 'historical' data
    PARENT_FOLDER = COLLECTION + '_historical_{metric}'
    # generate generic string that can be formatted to name each variable's GEE collection
    EE_COLLECTION_GEN = PARENT_FOLDER + '/{var}'
    for var_num in range(len(VARS)):
        VAR = VARS[var_num]
        EE_COLLECTION = EE_COLLECTION_GEN.format(metric=METRIC_BY_COMPOUND[VAR], var=VAR)
        existing_assets = eeUtil.ls(EE_COLLECTION)
        try:
            # Get most recent date to use as last update date
            # to show most recent date in collection, instead of start date for forecast run
            # use get_most_recent_date(new_assets) function instead
            most_recent_date = get_most_recent_date(existing_assets)
            logging.info(most_recent_date)
            current_date = getLastUpdate(DATASET_IDS[VAR])

            if current_date != most_recent_date: #comment for testing
                logging.info('Updating last update date and flushing cache.')
                # Update data set's last update date on Resource Watch
                lastUpdateDate(DATASET_IDS[VAR], most_recent_date)
                # get layer ids and flush tile cache for each
                layer_ids = getLayerIDs(DATASET_IDS[VAR])
                for layer_id in layer_ids:
                    flushTileCache(layer_id)
        except KeyError:
            continue

    # Delete local netcdf and tif files
    if DELETE_LOCAL:
        try:
            for f in os.listdir(DATA_DIR):
                logging.info('Removing {}'.format(f))
                os.remove(DATA_DIR+'/'+f)
        except NameError:
            logging.info('No local files to clean.')

    logging.info('SUCCESS')<|MERGE_RESOLUTION|>--- conflicted
+++ resolved
@@ -1,830 +1,823 @@
-from __future__ import unicode_literals
-
-import os
-import sys
-import urllib
-import datetime
-import logging
-import subprocess
-import eeUtil
-import urllib.request
-import requests
-from bs4 import BeautifulSoup
-import copy
-import numpy as np
-import ee
-import time
-from string import ascii_uppercase
-import json
-
-
-# Sources for nrt data
-SDS_NAME = 'NETCDF:"{fname}":{var}'
-NODATA_VALUE = 9.9999999E14
-
-DATA_DIR = 'data'
-COLLECTION = '/projects/resource-watch-gee/cit_002_gmao_air_quality'
-CLEAR_COLLECTION_FIRST = False
-DELETE_LOCAL = True
-
-#date format to use in GEE
-DATE_FORMAT = '%Y-%m-%d'
-
-LOG_LEVEL = logging.INFO
-
-# define RW back office ids for each variable
-DATASET_IDS = {
-    'NO2':'ecce902d-a322-4d13-a3d6-e1a36fc5573e',
-    'O3':'ebc079a1-51d8-4622-ba25-d8f3b4fcf8b3',
-    'PM25_RH35_GCC':'645fe192-28db-4949-95b9-79d898f4226b',
-}
-
-# url for historical data
-SOURCE_URL_HISTORICAL = 'https://portal.nccs.nasa.gov/datashare/gmao/geos-cf/v1/das/Y{year}/M{month}/D{day}/GEOS-CF.v01.rpl.chm_tavg_1hr_g1440x721_v1.{year}{month}{day}_{time}z.nc4'
-# url for forecast data
-SOURCE_URL_FORECAST = 'https://portal.nccs.nasa.gov/datashare/gmao/geos-cf/v1/forecast/Y{start_year}/M{start_month}/D{start_day}/H12/GEOS-CF.v01.fcst.chm_tavg_1hr_g1440x721_v1.{start_year}{start_month}{start_day}_12z+{year}{month}{day}_{time}z.nc4'
-
-#list variables (as named in netcdf) that we want to pull
-VARS = ['NO2', 'O3', 'PM25_RH35_GCC']
-
-#define unit conversion factors for each compound
-CONVERSION_FACTORS = {
-    'NO2': 1e9, #mol/mol to ppb
-    'O3': 1e9, #mol/mol to ppb
-    'PM25_RH35_GCC': 1, #keep original units
-}
-
-#define metrics to calculate for each compound
-METRIC_BY_COMPOUND = {
-    'NO2': 'daily_avg',
-    'O3': 'daily_max',
-    'PM25_RH35_GCC': 'daily_avg',
-}
-
-#how many assets can be stored in the GEE collection before the oldest ones are deleted?
-MAX_ASSETS = 14
-
-def getLastUpdate(dataset):
-    apiUrl = 'http://api.resourcewatch.org/v1/dataset/{}'.format(dataset)
-    r = requests.get(apiUrl)
-    lastUpdateString=r.json()['data']['attributes']['dataLastUpdated']
-    nofrag, frag = lastUpdateString.split('.')
-    nofrag_dt = datetime.datetime.strptime(nofrag, "%Y-%m-%dT%H:%M:%S")
-    lastUpdateDT = nofrag_dt.replace(microsecond=int(frag[:-1])*1000)
-    return lastUpdateDT
-
-def getLayerIDs(dataset):
-    apiUrl = 'http://api.resourcewatch.org/v1/dataset/{}?includes=layer'.format(dataset)
-    r = requests.get(apiUrl)
-    layers = r.json()['data']['attributes']['layer']
-    layerIDs =[]
-    for layer in layers:
-        if layer['attributes']['application']==['rw']:
-            layerIDs.append(layer['id'])
-    return layerIDs
-
-def flushTileCache(layer_id):
-    """
-    This function will delete the layer cache built for a GEE tiler layer.
-     """
-    apiUrl = 'http://api.resourcewatch.org/v1/layer/{}/expire-cache'.format(layer_id)
-    headers = {
-    'Content-Type': 'application/json',
-    'Authorization': os.getenv('apiToken')
-    }
-    try_num=1
-    tries=4
-    while try_num<tries:
-        try:
-            r = requests.delete(url = apiUrl, headers = headers, timeout=1000)
-            if r.ok or r.status_code==504:
-                logging.info('[Cache tiles deleted] for {}: status code {}'.format(layer_id, r.status_code))
-                return r.status_code
-            else:
-                if try_num < (tries-1):
-                    logging.info('Cache failed to flush: status code {}'.format(r.status_code))
-                    time.sleep(60)
-                    logging.info('Trying again.')
-                else:
-                    logging.error('Cache failed to flush: status code {}'.format(r.status_code))
-                    logging.error('Aborting.')
-            try_num += 1
-        except Exception as e:
-            logging.error('Failed: {}'.format(e))
-
-def lastUpdateDate(dataset, date):
-   apiUrl = 'http://api.resourcewatch.org/v1/dataset/{0}'.format(dataset)
-   headers = {
-   'Content-Type': 'application/json',
-   'Authorization': os.getenv('apiToken')
-   }
-   body = {
-       "dataLastUpdated": date.isoformat()
-   }
-   try:
-       r = requests.patch(url = apiUrl, json = body, headers = headers)
-       logging.info('[lastUpdated]: SUCCESS, '+ date.isoformat() +' status code '+str(r.status_code))
-       return 0
-   except Exception as e:
-       logging.error('[lastUpdated]: '+str(e))
-
-def getAssetName(date):
-    '''get asset name from datestamp'''
-    return os.path.join(EE_COLLECTION, FILENAME.format(metric=METRIC_BY_COMPOUND[VAR], var=VAR, date=date))
-
-def getTiffname(file, variable):
-    '''get filename from datestamp CHECK FILE TYPE'''
-    year = file.split('/')[1][-18:-14]
-    month = file.split('/')[1][-14:-12]
-    day = file.split('/')[1][-12:-10]
-    time = file.split('/')[1][-9:-5]
-    name = os.path.join(DATA_DIR, FILENAME.format(metric=METRIC_BY_COMPOUND[VAR], var=variable, date=year+'-'+month+'-'+day +'_'+time))+'.tif'
-    return name
-
-def getDateTime(filename):
-    '''get last 10 chrs of filename CHECK THIS'''
-    return os.path.splitext(os.path.basename(filename))[0][-10:]
-
-def getDate_GEE(filename):
-    '''get last 10 chrs of filename CHECK THIS'''
-    return os.path.splitext(os.path.basename(filename))[0][-10:]
-
-def list_available_files(url, file_start=''):
-    page = requests.get(url).text
-    soup = BeautifulSoup(page, 'html.parser')
-    return [node.get('href') for node in soup.find_all('a') if type(node.get('href'))==str and node.get('href').startswith(file_start)]
-
-def getNewDatesHistorical(existing_dates):
-    #create empty list to store dates we should process
-    new_dates = []
-
-    # start with today
-    date = datetime.datetime.utcnow()
-    #generate date string in same format used in GEE collection
-    date_str = datetime.datetime.strftime(date, DATE_FORMAT)
-
-    #generate date to stop at if collection is empty
-    last_date = date - datetime.timedelta(days=MAX_ASSETS)
-
-    #if the date is not in our list of existing dates:
-    while (date_str not in existing_dates) and (date!=last_date):
-        #general source url for this day's data folder
-        url = SOURCE_URL_HISTORICAL.split('/GEOS')[0].format(year=date.year, month='{:02d}'.format(date.month), day='{:02d}'.format(date.day))
-        # check the files available for this day:
-        files = list_available_files(url, file_start='GEOS-CF.v01.rpl.chm_tavg')
-        #if the first 12 hourly files are available for a day, we can process this data - add it to the list
-        # note: we are centering the averages about midnight each day, so we just need 12 hours from the most recent day and 12 hours from the previous day
-        if len(files) >= 12:
-            new_dates.append(date_str)
-        # go back one more day
-        date = date - datetime.timedelta(days=1)
-        # generate new string in same format used in GEE collection
-        date_str = datetime.datetime.strftime(date, DATE_FORMAT)
-    #repeat until we reach something in our existing dates
-
-    #reverse order so we pull oldest date first
-    new_dates.reverse()
-    return new_dates
-
-def getNewDatesForecast(existing_dates):
-    if existing_dates:
-        #get start date of last forecast
-        first_date_str = existing_dates[0]
-        existing_start_date = datetime.datetime.strptime(first_date_str, DATE_FORMAT)
-    else:
-        #if we don't have existing data, just choose an old date so that we keep checking back until that date
-        #let's assume we will probably have a forecast in the last 30 days, so we will check back that far for
-        # forecasts until we find one
-        existing_start_date = datetime.datetime.utcnow() - datetime.timedelta(days=30)
-    #create empty list to store dates we should process
-    new_dates = []
-
-    # start with today
-    date = datetime.datetime.utcnow()
-<<<<<<< HEAD
-    #generate date string in same format used in GEE collection
-    date_str = datetime.datetime.strftime(date, DATE_FORMAT)
-    logging.info(date_str)
-=======
-
->>>>>>> a4fda51c
-    #while the date is newer than the most recent forecast that we pulled:
-    while date > existing_start_date:
-        #general source url for this day's forecast data folder
-        url = SOURCE_URL_FORECAST.split('/GEOS')[0].format(start_year=date.year, start_month='{:02d}'.format(date.month), start_day='{:02d}'.format(date.day))
-        # check the files available for this day:
-        files = list_available_files(url, file_start='GEOS-CF.v01.fcst.chm_tavg')
-        #if all 120 files are available (5 days x 24 hours/day), we can process this data
-        if len(files) == 120:
-            #add the next five days forecast to the new dates
-            for i in range(5):
-                date = date + datetime.timedelta(days=1)
-                date_str = datetime.datetime.strftime(date, DATE_FORMAT)
-                new_dates.append(date_str)
-            #once we have found the most recent forecast we can break from the while loop because we only want to process the most recent forecast
-            break
-        # if there was no forecast for this day, go back one more day
-        date = date - datetime.timedelta(days=1)
-    #repeat until we reach the forecast we already have
-
-    return new_dates
-
-def convert(files):
-    '''convert netcdfs to tifs'''
-    #create an empty list to store the names of tif files that we create
-    tifs = []
-    for f in files:
-        logging.info('Converting {} to tiff'.format(f))
-        # get command to call the netcdf file for a particular variable
-        sds_path = SDS_NAME.format(fname=f, var=VAR)
-        '''
-        Google Earth Engine needs to get tif files with longitudes of -180 to 180.
-        These files have longitudes in the correct format. I checked this using gdalinfo.
-        I downloaded a file onto my local computer and in command line, ran:
-                gdalinfo NETCDF:"{file_loc/file_name}":{variable}
-        with the values in {} replaced with the correct information.
-        I looked at the 'Corner Coordinates' that were printed out.
-
-        '''
-        #only one band available in each file, so we will pull band 1
-        band = 1
-        # generate names for tif files that we are going to create from netcdf
-        tif = getTiffname(file=f, variable=VAR)
-        # translate this file from a netcdf to a tif
-        cmd = ['gdal_translate', '-b', str(band), '-q', '-a_nodata', str(NODATA_VALUE), '-a_srs', 'EPSG:4326', sds_path, tif] #'-q' means quiet so you don't see it
-        subprocess.call(cmd) #using the gdal from command line from inside python
-
-        # add name of tif to our list of tif files
-        tifs.append(tif)
-    return tifs
-
-def fetch(new_dates, unformatted_source_url, period):
-    #Create an empty list to store file locations of netcdfs that are downloaded.
-    files = []
-    # create a list of hours to pull (24 hours per day, on the half-hour)
-    #starts after noon on previous day through noon of current day
-    hours = ['1230', '1330', '1430', '1530', '1630', '1730', '1830', '1930', '2030', '2130', '2230', '2330', '0030', '0130', '0230', '0330', '0430', '0530', '0630', '0730', '0830', '0930', '1030', '1130']
-    # Loop over all hours of the new dates, check if there is data available, and download netcdfs
-    files_by_date = {}
-    for date in new_dates:
-        files_for_current_date = []
-        first_date = datetime.datetime.strptime(new_dates[0], DATE_FORMAT) - datetime.timedelta(days=1)
-        first_date = datetime.datetime.strftime(first_date, DATE_FORMAT)
-        for hour in hours:
-            # for the first half of the hours, get data from previous day
-            if hours.index(hour) < 12:
-                prev_date = datetime.datetime.strptime(date, DATE_FORMAT) - datetime.timedelta(days=1)
-                fetching_date = datetime.datetime.strftime(prev_date, DATE_FORMAT)
-            # for the second half, use the current day
-            else:
-                fetching_date = date
-            # Set up the url of the filename to download
-            if period=='historical':
-                url = unformatted_source_url.format(year=int(fetching_date[:4]), month='{:02d}'.format(int(fetching_date[5:7])), day='{:02d}'.format(int(fetching_date[8:])), time=hour)
-            elif period=='forecast':
-                url = unformatted_source_url.format(start_year=int(first_date[:4]), start_month='{:02d}'.format(int(first_date[5:7])), start_day='{:02d}'.format(int(first_date[8:])),year=int(fetching_date[:4]), month='{:02d}'.format(int(fetching_date[5:7])), day='{:02d}'.format(int(fetching_date[8:])), time=hour)
-            # Create a file name to store the netcdf in after download
-            f = DATA_DIR+'/'+url.split('/')[-1]
-            logging.info('Retrieving {}'.format(f))
-            #try to download file
-            tries = 0
-            while tries <3:
-                try:
-                    #download files from url and put in specified file location (f)
-                    urllib.request.urlretrieve(url, f)
-                    #add file name/location to list of files downloaded
-                    files.append(f)
-                    files_for_current_date.append(f)
-                    break
-                #if download fails, throw an error
-                except Exception as e:
-                    logging.info('Unable to retrieve data from {}'.format(url))
-                    logging.info(e)
-                    tries+=1
-                    logging.info('try {}'.format(tries))
-            if tries==3:
-                logging.error('Unable to retrieve data from {}'.format(url))
-                exit()
-        files_by_date[date]=files_for_current_date
-    #return list of files just downloaded
-    return files, files_by_date
-
-def daily_avg(date, tifs_for_date):
-    # Calculating the daily average:
-    # create a list to store the tifs and variable names to be used in gdal_calc
-    gdal_tif_list=[]
-    #set up calc input for gdal_calc
-    calc = '--calc="('
-    #go through each hour in the day to be averaged
-    for i in range(len(tifs_for_date)):
-        #generate a letter variable for that tif to use in gdal_calc
-        letter = ascii_uppercase[i]
-        gdal_tif_list.append('-'+letter)
-        #pull the tif name
-        tif = tifs_for_date[i]
-        gdal_tif_list.append('"'+tif+'"')
-        #add the variable to the calc input for gdal_calc
-        if i==0:
-            calc= calc +letter
-        else:
-            calc = calc+'+'+letter
-    #calculate the number of tifs we are averaging and finish creating calc input
-    num_tifs = len(tifs_for_date)
-    calc= calc + ')*{}/{}"'.format(CONVERSION_FACTORS[VAR], num_tifs)
-    #generate a file name for the daily average tif
-    result_tif = DATA_DIR+'/'+FILENAME.format(metric=METRIC_BY_COMPOUND[VAR], var=VAR, date=date)+'.tif'
-    #create the gdal command to calculate the average by putting it all together
-    cmd = ('gdal_calc.py {} --outfile="{}" {}').format(' '.join(gdal_tif_list), result_tif, calc)
-    # using gdal from command line from inside python
-    subprocess.check_output(cmd, shell=True)
-    return result_tif
-
-def daily_max(date, tifs_for_date):
-    # Calculating the daily average:
-    # create a list to store the tifs and variable names to be used in gdal_calc
-    gdal_tif_list=[]
-    #set up calc input for gdal_calc
-    #go through each hour in the day to be averaged
-    for i in range(len(tifs_for_date)):
-        #generate a letter variable for that tif to use in gdal_calc
-        letter = ascii_uppercase[i]
-        gdal_tif_list.append('-'+letter)
-        #pull the tif name
-        tif = tifs_for_date[i]
-        gdal_tif_list.append('"'+tif+'"')
-        #add the variable to the calc input for gdal_calc
-        if i==0:
-            calc= letter
-        else:
-            calc = 'maximum('+calc+','+letter+')'
-    #finish creating calc input
-    calc= '--calc="'+calc + '*{}"'.format(CONVERSION_FACTORS[VAR])
-    #generate a file name for the daily average tif
-    result_tif = DATA_DIR+'/'+FILENAME.format(metric=METRIC_BY_COMPOUND[VAR], var=VAR, date=date)+'.tif'
-    #create the gdal command to calculate the average by putting it all together
-    cmd = ('gdal_calc.py {} --outfile="{}" {}').format(' '.join(gdal_tif_list), result_tif, calc)
-    # using gdal from command line from inside python
-    subprocess.check_output(cmd, shell=True)
-    return result_tif
-
-def processNewData(all_files, files_by_date, period):
-    '''process, upload, and clean new data'''
-    if all_files: #if files is empty list do nothing, otherwise, process data
-        tifs = []
-        assets=[]
-        dates = []
-        datestamps = []
-        for date, files in files_by_date.items():
-            logging.info('Converting files')
-            # Convert netcdfs to tifs
-            hourly_tifs = convert(files)
-            #take relevant metric (daily average or maximum) of hourly tif files for days we have pulled
-            metric = METRIC_BY_COMPOUND[VAR]
-            tif = globals()[metric](date, hourly_tifs)
-            tifs.append(tif)
-            #create asset names for each data
-            assets.append(getAssetName(date))
-            #get new list of dates (in case order is different) from the averaged tifs
-            dates.append(getDateTime(tif))
-            #generate datetime objects for each data
-            datestamps.append(datetime.datetime.strptime(date, DATE_FORMAT))
-        # Upload new files to GEE
-        logging.info('Uploading files:')
-        for asset in assets:
-            logging.info(os.path.split(asset)[1])
-        logging.info(datestamps)
-        eeUtil.uploadAssets(tifs, assets, GS_FOLDER, datestamps, timeout=3000)
-
-        return assets
-    #if no new assets, return empty list
-    else:
-        return []
-
-def checkCreateCollection(VARS):
-    #create a master list (not variable-specific) of which dates we already have data for
-    existing_dates = []
-    #create an empty list to store the dates that we currently have for each AQ variable
-    existing_dates_by_var = []
-    for VAR in VARS:
-        # For one of the variables, get the date of the most recent data set
-        # All variables come from the same file
-        # If we have one for a particular data, we should have them all
-        collection = EE_COLLECTION_GEN.format(metric=METRIC_BY_COMPOUND[VAR], var=VAR)
-
-        # Check if folder to store GEE collections exists. If not, create it.
-        # we will make one collection per variable, all stored in the parent folder for the dataset
-        parent_folder = PARENT_FOLDER.format(metric=METRIC_BY_COMPOUND[VAR], var=VAR)
-        if not eeUtil.exists(parent_folder):
-            logging.info('{} does not exist, creating'.format(parent_folder))
-            eeUtil.createFolder(parent_folder)
-
-        # If the GEE collection for a particular variable exists, get a list of existing assets
-        if eeUtil.exists(collection):
-            existing_assets = eeUtil.ls(collection)
-            #get a list of the dates from these existing assets
-            dates = [getDate_GEE(a) for a in existing_assets]
-            #append this list of dates to our list of dates by variable
-            existing_dates_by_var.append(dates)
-
-            #for each of the dates that we have for this variable, append the date to the master
-            # list of which dates we already have data for (if it isn't already in the list)
-            for date in dates:
-                if date not in existing_dates:
-                    existing_dates.append(date)
-        #If the GEE collection does not exist, append an empty list to our list of dates by variable
-        else:
-            existing_dates_by_var.append([])
-            # create a collection for this variable
-            logging.info('{} does not exist, creating'.format(collection))
-            eeUtil.createFolder(collection, True)
-
-    '''
-     We want make sure all variables correctly uploaded the data on the last run. To do this, we will
-     check that we have the correct number of appearances of the data in our GEE collection. If we do
-     not, we will want to re-upload this date's data.
-    '''
-    # Create a copy of the master list of dates that will store the dates that were properly uploaded for all variables.
-    existing_dates_all_vars = copy.copy(existing_dates)
-    for date in existing_dates:
-        #check how many times each date appears in our list of dates by variable
-        date_count = sum(x.count(date) for x in existing_dates_by_var)
-        # If this count is less than the number of variables we have, one of the variables did not finish
-        # upload for this date, and we need to re-upload this file.
-        if date_count < len(VARS):
-            #remove this from the list of existing dates for all variables
-            existing_dates_all_vars.remove(date)
-    return existing_dates_all_vars, existing_dates_by_var
-
-def deleteExcessAssets(all_assets, max_assets):
-    '''Delete assets if too many'''
-    if len(all_assets) > max_assets:
-        # oldest first
-        all_assets.sort()
-        logging.info('Deleting excess assets.')
-        #delete extra assets after the number we are expecting to see
-        for asset in all_assets[:-max_assets]:
-            eeUtil.removeAsset(EE_COLLECTION +'/'+ asset)
-
-def get_most_recent_date(all_assets):
-    all_assets.sort()
-    most_recent_date = datetime.datetime.strptime(all_assets[-1][-10:], DATE_FORMAT)
-    return most_recent_date
-
-def get_forecast_run_date(all_assets):
-    all_assets.sort()
-    most_recent_date = datetime.datetime.strptime(all_assets[0][-10:], DATE_FORMAT)
-    return most_recent_date
-
-def clearCollection():
-    logging.info('Clearing collections.')
-    for var_num in range(len(VARS)):
-        var = VARS[var_num]
-        collection = EE_COLLECTION_GEN.format(metric=METRIC_BY_COMPOUND[var], var=var)
-        if eeUtil.exists(collection):
-            if collection[0] == '/':
-                collection = collection[1:]
-            a = ee.ImageCollection(collection)
-            collection_size = a.size().getInfo()
-            if collection_size > 0:
-                list = a.toList(collection_size)
-                for item in list.getInfo():
-                    ee.data.deleteAsset(item['id'])
-
-def initialize_ee():
-    GEE_JSON = os.environ.get("GEE_JSON")
-    _CREDENTIAL_FILE = 'credentials.json'
-    GEE_SERVICE_ACCOUNT = os.environ.get("GEE_SERVICE_ACCOUNT")
-    with open(_CREDENTIAL_FILE, 'w') as f:
-        f.write(GEE_JSON)
-    auth = ee.ServiceAccountCredentials(GEE_SERVICE_ACCOUNT, _CREDENTIAL_FILE)
-    ee.Initialize(auth)
-
-#function to create headers when we overwrite layers on API
-def create_headers():
-    return {
-        'Content-Type': "application/json",
-        'Authorization': "{}".format(os.getenv('apiToken')),
-    }
-
-def pull_layers_from_API(dataset_id):
-    # generate url to access layer configs for this dataset in back office
-    rw_api_url = 'https://api.resourcewatch.org/v1/dataset/{}/layer'.format(dataset_id)
-    # request data
-    r = requests.get(rw_api_url)
-    # convert response into json and make dictionary of layers
-    layer_dict = json.loads(r.content.decode('utf-8'))['data']
-    return layer_dict
-
-def update_layer(layer, new_date):
-    # get name of asset - drop first / in string or asset won't be pulled into RW
-    asset = getAssetName(new_date)[1:]
-
-    # get previous date being used from
-    old_date = getDate_GEE(layer['attributes']['layerConfig']['assetId'])
-    # convert to datetime
-    old_date_dt = datetime.datetime.strptime(old_date, DATE_FORMAT)
-    # change to layer name text of date
-    old_date_text = old_date_dt.strftime("%B %-d, %Y")
-
-    # get text for new date
-    new_date_dt = datetime.datetime.strptime(new_date, DATE_FORMAT)
-    new_date_text = new_date_dt.strftime("%B %-d, %Y")
-
-    # replace date in layer's title with new date
-    layer['attributes']['name'] = layer['attributes']['name'].replace(old_date_text, new_date_text)
-
-    # replace the asset id in the layer def with new asset id
-    layer['attributes']['layerConfig']['assetId'] = asset
-
-    # send patch to API to replace layers
-
-    # generate url to patch layer
-    rw_api_url_layer = "https://api.resourcewatch.org/v1/dataset/{dataset_id}/layer/{layer_id}".format(
-        dataset_id=layer['attributes']['dataset'], layer_id=layer['id'])
-    # create payload with new title and layer configuration
-    payload = {
-        'application': ['rw'],
-        'layerConfig': layer['attributes']['layerConfig'],
-        'name': layer['attributes']['name']
-    }
-    # patch API with updates
-    r = requests.request('PATCH', rw_api_url_layer, data=json.dumps(payload), headers=create_headers())
-    # check response
-    if r.ok:
-        logging.info('Layer replaced: {}'.format(layer['id']))
-    else:
-        logging.error('Error replacing layer: {} ({})'.format(layer['id'], r.status_code))
-
-def main():
-    #set logging levels
-    logging.basicConfig(stream=sys.stderr, level=LOG_LEVEL)
-    logging.info('STARTING')
-
-    #create global variables that will be used in many functions
-    global VAR
-    global EE_COLLECTION
-    global EE_COLLECTION_GEN
-    global PARENT_FOLDER
-    global FILENAME
-    global GS_FOLDER
-
-    '''Ingest new data into GEE and delete old data'''
-    # Initialize eeUtil and ee modules
-    eeUtil.initJson()
-    initialize_ee()
-
-    '''
-    Process Historical Data
-    '''
-    logging.info('Starting Historical Data Processing')
-    # generate name for dataset's parent folder on GEE which will be used to store
-    # several collections - one collection per variable
-    PARENT_FOLDER = COLLECTION+'_historical_{metric}'
-    # generate generic string that can be formatted to name each variable's GEE collection
-    EE_COLLECTION_GEN = PARENT_FOLDER + '/{var}'
-    # generate generic string that can be formatted to name each variable's asset name
-    FILENAME = PARENT_FOLDER.split('/')[-1]+'_{var}_{date}'
-
-    # Clear collection in GEE if desired
-    if CLEAR_COLLECTION_FIRST:
-        clearCollection()
-
-    # Check if collection exists. If not, create it.
-    # Return a list of dates that exist for all variables collections in GEE (existing_dates),
-    # as well as a list of which dates exist for each individual variable (existing_dates_by_var).
-    # The latter will be used in case the previous script run crashed before completing the data upload for every variable.
-    logging.info('Getting existing dates.')
-    existing_dates, existing_dates_by_var = checkCreateCollection(VARS)
-
-    # Get a list of the dates that are available, minus the ones we have already uploaded correctly for all variables.
-    logging.info('Getting new dates to pull.')
-    new_dates_historical = getNewDatesHistorical(existing_dates)
-
-    # Fetch new files
-    logging.info('Fetching files for {}'.format(new_dates_historical))
-    # Download files and get list of locations of netcdfs in docker container
-    files, files_by_date = fetch(new_dates_historical, SOURCE_URL_HISTORICAL, period='historical')
-    for var_num in range(len(VARS)):
-        logging.info('Processing {}'.format(VARS[var_num]))
-        # get variable name
-        VAR = VARS[var_num]
-        # specify GEE collection name
-        EE_COLLECTION=EE_COLLECTION_GEN.format(metric=METRIC_BY_COMPOUND[VAR], var=VAR)
-        # specify Google Cloud Storage folder name
-        GS_FOLDER=COLLECTION[1:]+'_'+VAR
-
-        # Process new data files
-        new_assets_historical = processNewData(files, files_by_date, period='historical')
-
-        # get list of all dates we now have data for by combining existing dates with new dates
-        all_dates = existing_dates_by_var[var_num] + new_dates_historical
-        # get list of existing assets in current variable's GEE collection
-        existing_assets = eeUtil.ls(EE_COLLECTION)
-        # make list of all assets by combining existing assets with new assets
-        all_assets_historical = np.sort(np.unique(existing_assets + [os.path.split(asset)[1] for asset in new_assets_historical]))
-
-        logging.info('Existing assets for {}: {}, new: {}, max: {}'.format(
-            VAR, len(all_dates), len(new_dates_historical), MAX_ASSETS))
-        # Delete extra assets, past our maximum number allowed that we have set
-        deleteExcessAssets(all_assets_historical, MAX_ASSETS)
-        logging.info('SUCCESS for {}'.format(VAR))
-
-        # Delete local tif files because we will run out of space
-        if DELETE_LOCAL:
-            try:
-                files_available = os.listdir(DATA_DIR)
-                for f in files_available:
-                    if f.endswith(".tif"):
-                        logging.info('Removing {}'.format(f))
-                        os.remove(DATA_DIR + '/' + f)
-            except NameError:
-                logging.info('No local tiff files to clean.')
-
-    # Delete local netcdf files
-    if DELETE_LOCAL:
-        try:
-            for f in os.listdir(DATA_DIR):
-                logging.info('Removing {}'.format(f))
-                os.remove(DATA_DIR+'/'+f)
-        except NameError:
-            logging.info('No local files to clean.')
-    '''
-    Process Forecast Data
-    '''
-    logging.info('Starting Forecast Data Processing')
-    # generate name for dataset's parent folder on GEE which will be used to store
-    # several collections - one collection per variable
-    PARENT_FOLDER = COLLECTION+'_forecast_{metric}'
-    # generate generic string that can be formatted to name each variable's GEE collection
-    EE_COLLECTION_GEN = PARENT_FOLDER + '/{var}'
-    # generate generic string that can be formatted to name each variable's asset name
-    FILENAME = PARENT_FOLDER.split('/')[-1]+'_{var}_{date}'
-
-    # Clear collection in GEE if desired
-    if CLEAR_COLLECTION_FIRST:
-        clearCollection()
-
-    # Check if collection exists. If not, create it.
-    # Return a list of dates that exist for all variables collections in GEE (existing_dates),
-    # as well as a list of which dates exist for each individual variable (existing_dates_by_var).
-    # The latter will be used in case the previous script run crashed before completing the data upload for every variable.
-    logging.info('Getting existing dates.')
-    existing_dates, existing_dates_by_var = checkCreateCollection(VARS)
-
-    # Get a list of the dates that are available, minus the ones we have already uploaded correctly for all variables.
-    logging.info('Getting new dates to pull.')
-    new_dates_forecast = getNewDatesForecast(existing_dates)
-
-    # Fetch new files
-    logging.info('Fetching files for {}'.format(new_dates_forecast))
-    # Download files and get list of locations of netcdfs in docker container
-    files, files_by_date = fetch(new_dates_forecast, SOURCE_URL_FORECAST, period='forecast')
-
-    # if we have successfully pulled the new data is available, clear the collection because we want to store the most
-    # recent forecast, not the old forecast
-    if new_dates_forecast:
-        logging.info('New forecast available')
-        clearCollection()
-
-    for var_num in range(len(VARS)):
-        logging.info('Processing {}'.format(VARS[var_num]))
-        # get variable name
-        VAR = VARS[var_num]
-        # specify GEE collection name
-        EE_COLLECTION=EE_COLLECTION_GEN.format(metric=METRIC_BY_COMPOUND[VAR], var=VAR)
-        # specify Google Cloud Storage folder name
-        GS_FOLDER=COLLECTION[1:]+'_'+VAR
-
-        # Process new data files
-        new_assets_forecast = processNewData(files, files_by_date, period='forecast')
-
-        # get list of existing assets in current variable's GEE collection
-        existing_assets = eeUtil.ls(EE_COLLECTION)
-        # make list of all assets by combining existing assets with new assets
-        all_assets_forecast = np.sort(np.unique(existing_assets + [os.path.split(asset)[1] for asset in new_assets_forecast]))
-
-        logging.info('New assets for {}: {}, max: {}'.format(
-            VAR, len(new_dates_forecast), MAX_ASSETS))
-        logging.info('SUCCESS for {}'.format(VAR))
-        # Delete local tif files because we will run out of space
-        if DELETE_LOCAL:
-            try:
-                files_available = os.listdir(DATA_DIR)
-                for f in files_available:
-                    if f.endswith(".tif"):
-                        logging.info('Removing {}'.format(f))
-                        os.remove(DATA_DIR + '/' + f)
-            except NameError:
-                logging.info('No local tiff files to clean.')
-
-    # Delete local netcdf files
-    if DELETE_LOCAL:
-        try:
-            for f in os.listdir(DATA_DIR):
-                logging.info('Removing {}'.format(f))
-                os.remove(DATA_DIR+'/'+f)
-        except NameError:
-            logging.info('No local files to clean.')
-
-
-
-    '''
-    Update layers in Resource Watch back office.
-    '''
-    if new_dates_historical and new_dates_forecast:
-        logging.info('Updating Resource Watch Layers')
-        for VAR, ds_id in DATASET_IDS.items():
-            logging.info('Updating {}'.format(VAR))
-            #pull dictionary of current layers from API
-            layer_dict = pull_layers_from_API(ds_id)
-            #go through each layer, pull the definition and update
-            for layer in layer_dict:
-                #check which point on the timeline this is
-                order = layer['attributes']['layerConfig']['order']
-
-                #if this is the first point on the timeline, we want to replace it the most recent historical data
-                if order==0:
-                    # generate name for dataset's parent folder on GEE which will be used to store
-                    # several collections - one collection per variable
-                    PARENT_FOLDER = COLLECTION + '_historical_{metric}'
-                    # generate generic string that can be formatted to name each variable's GEE collection
-                    EE_COLLECTION_GEN = PARENT_FOLDER + '/{var}'
-                    # generate generic string that can be formatted to name each variable's asset name
-                    FILENAME = PARENT_FOLDER.split('/')[-1] + '_{var}_{date}'
-                    # specify GEE collection name
-                    EE_COLLECTION = EE_COLLECTION_GEN.format(metric=METRIC_BY_COMPOUND[VAR], var=VAR)
-
-                    #get date of most recent asset added
-                    date = new_dates_historical[-1]
-
-                    #replace layer asset and title date with new
-                    update_layer(layer, date)
-
-
-                # otherwise, we want to replace it with the appropriate forecast data
-                else:
-                    # generate name for dataset's parent folder on GEE which will be used to store
-                    # several collections - one collection per variable
-                    PARENT_FOLDER = COLLECTION + '_forecast_{metric}'
-                    # generate generic string that can be formatted to name each variable's GEE collection
-                    EE_COLLECTION_GEN = PARENT_FOLDER + '/{var}'
-                    # generate generic string that can be formatted to name each variable's asset name
-                    FILENAME = PARENT_FOLDER.split('/')[-1] + '_{var}_{date}'
-                    # specify GEE collection name
-                    EE_COLLECTION = EE_COLLECTION_GEN.format(metric=METRIC_BY_COMPOUND[VAR], var=VAR)
-
-                    #forecast layers start at order 1, and we will want this point on the timeline to be the first forecast asset
-                    # order 4 will be the second asset, and so on
-                    #get date of appropriate asset
-                    date = new_dates_forecast[order-1]
-
-                    #replace layer asset and title date with new
-                    update_layer(layer, date)
-
-    elif not new_dates_historical and not new_dates_forecast:
-        logging.info('Layers do not need to be updated.')
-    else:
-        if not new_dates_historical:
-            logging.error('Historical data was not updated, but forecast was.')
-        if not new_dates_forecast:
-            logging.error('Forecast data was not updated, but historical was.')
-    '''
-    Update Last Update Date and flush tile cache on RW
-    '''
-    # generate name for dataset's parent folder on GEE - we will set date based on 'historical' data
-    PARENT_FOLDER = COLLECTION + '_historical_{metric}'
-    # generate generic string that can be formatted to name each variable's GEE collection
-    EE_COLLECTION_GEN = PARENT_FOLDER + '/{var}'
-    for var_num in range(len(VARS)):
-        VAR = VARS[var_num]
-        EE_COLLECTION = EE_COLLECTION_GEN.format(metric=METRIC_BY_COMPOUND[VAR], var=VAR)
-        existing_assets = eeUtil.ls(EE_COLLECTION)
-        try:
-            # Get most recent date to use as last update date
-            # to show most recent date in collection, instead of start date for forecast run
-            # use get_most_recent_date(new_assets) function instead
-            most_recent_date = get_most_recent_date(existing_assets)
-            logging.info(most_recent_date)
-            current_date = getLastUpdate(DATASET_IDS[VAR])
-
-            if current_date != most_recent_date: #comment for testing
-                logging.info('Updating last update date and flushing cache.')
-                # Update data set's last update date on Resource Watch
-                lastUpdateDate(DATASET_IDS[VAR], most_recent_date)
-                # get layer ids and flush tile cache for each
-                layer_ids = getLayerIDs(DATASET_IDS[VAR])
-                for layer_id in layer_ids:
-                    flushTileCache(layer_id)
-        except KeyError:
-            continue
-
-    # Delete local netcdf and tif files
-    if DELETE_LOCAL:
-        try:
-            for f in os.listdir(DATA_DIR):
-                logging.info('Removing {}'.format(f))
-                os.remove(DATA_DIR+'/'+f)
-        except NameError:
-            logging.info('No local files to clean.')
-
+from __future__ import unicode_literals
+
+import os
+import sys
+import urllib
+import datetime
+import logging
+import subprocess
+import eeUtil
+import urllib.request
+import requests
+from bs4 import BeautifulSoup
+import copy
+import numpy as np
+import ee
+import time
+from string import ascii_uppercase
+import json
+
+
+# Sources for nrt data
+SDS_NAME = 'NETCDF:"{fname}":{var}'
+NODATA_VALUE = 9.9999999E14
+
+DATA_DIR = 'data'
+COLLECTION = '/projects/resource-watch-gee/cit_002_gmao_air_quality'
+CLEAR_COLLECTION_FIRST = False
+DELETE_LOCAL = True
+
+#date format to use in GEE
+DATE_FORMAT = '%Y-%m-%d'
+
+LOG_LEVEL = logging.INFO
+
+# define RW back office ids for each variable
+DATASET_IDS = {
+    'NO2':'ecce902d-a322-4d13-a3d6-e1a36fc5573e',
+    'O3':'ebc079a1-51d8-4622-ba25-d8f3b4fcf8b3',
+    'PM25_RH35_GCC':'645fe192-28db-4949-95b9-79d898f4226b',
+}
+
+# url for historical data
+SOURCE_URL_HISTORICAL = 'https://portal.nccs.nasa.gov/datashare/gmao/geos-cf/v1/das/Y{year}/M{month}/D{day}/GEOS-CF.v01.rpl.chm_tavg_1hr_g1440x721_v1.{year}{month}{day}_{time}z.nc4'
+# url for forecast data
+SOURCE_URL_FORECAST = 'https://portal.nccs.nasa.gov/datashare/gmao/geos-cf/v1/forecast/Y{start_year}/M{start_month}/D{start_day}/H12/GEOS-CF.v01.fcst.chm_tavg_1hr_g1440x721_v1.{start_year}{start_month}{start_day}_12z+{year}{month}{day}_{time}z.nc4'
+
+#list variables (as named in netcdf) that we want to pull
+VARS = ['NO2', 'O3', 'PM25_RH35_GCC']
+
+#define unit conversion factors for each compound
+CONVERSION_FACTORS = {
+    'NO2': 1e9, #mol/mol to ppb
+    'O3': 1e9, #mol/mol to ppb
+    'PM25_RH35_GCC': 1, #keep original units
+}
+
+#define metrics to calculate for each compound
+METRIC_BY_COMPOUND = {
+    'NO2': 'daily_avg',
+    'O3': 'daily_max',
+    'PM25_RH35_GCC': 'daily_avg',
+}
+
+#how many assets can be stored in the GEE collection before the oldest ones are deleted?
+MAX_ASSETS = 14
+
+def getLastUpdate(dataset):
+    apiUrl = 'http://api.resourcewatch.org/v1/dataset/{}'.format(dataset)
+    r = requests.get(apiUrl)
+    lastUpdateString=r.json()['data']['attributes']['dataLastUpdated']
+    nofrag, frag = lastUpdateString.split('.')
+    nofrag_dt = datetime.datetime.strptime(nofrag, "%Y-%m-%dT%H:%M:%S")
+    lastUpdateDT = nofrag_dt.replace(microsecond=int(frag[:-1])*1000)
+    return lastUpdateDT
+
+def getLayerIDs(dataset):
+    apiUrl = 'http://api.resourcewatch.org/v1/dataset/{}?includes=layer'.format(dataset)
+    r = requests.get(apiUrl)
+    layers = r.json()['data']['attributes']['layer']
+    layerIDs =[]
+    for layer in layers:
+        if layer['attributes']['application']==['rw']:
+            layerIDs.append(layer['id'])
+    return layerIDs
+
+def flushTileCache(layer_id):
+    """
+    This function will delete the layer cache built for a GEE tiler layer.
+     """
+    apiUrl = 'http://api.resourcewatch.org/v1/layer/{}/expire-cache'.format(layer_id)
+    headers = {
+    'Content-Type': 'application/json',
+    'Authorization': os.getenv('apiToken')
+    }
+    try_num=1
+    tries=4
+    while try_num<tries:
+        try:
+            r = requests.delete(url = apiUrl, headers = headers, timeout=1000)
+            if r.ok or r.status_code==504:
+                logging.info('[Cache tiles deleted] for {}: status code {}'.format(layer_id, r.status_code))
+                return r.status_code
+            else:
+                if try_num < (tries-1):
+                    logging.info('Cache failed to flush: status code {}'.format(r.status_code))
+                    time.sleep(60)
+                    logging.info('Trying again.')
+                else:
+                    logging.error('Cache failed to flush: status code {}'.format(r.status_code))
+                    logging.error('Aborting.')
+            try_num += 1
+        except Exception as e:
+            logging.error('Failed: {}'.format(e))
+
+def lastUpdateDate(dataset, date):
+   apiUrl = 'http://api.resourcewatch.org/v1/dataset/{0}'.format(dataset)
+   headers = {
+   'Content-Type': 'application/json',
+   'Authorization': os.getenv('apiToken')
+   }
+   body = {
+       "dataLastUpdated": date.isoformat()
+   }
+   try:
+       r = requests.patch(url = apiUrl, json = body, headers = headers)
+       logging.info('[lastUpdated]: SUCCESS, '+ date.isoformat() +' status code '+str(r.status_code))
+       return 0
+   except Exception as e:
+       logging.error('[lastUpdated]: '+str(e))
+
+def getAssetName(date):
+    '''get asset name from datestamp'''
+    return os.path.join(EE_COLLECTION, FILENAME.format(metric=METRIC_BY_COMPOUND[VAR], var=VAR, date=date))
+
+def getTiffname(file, variable):
+    '''get filename from datestamp CHECK FILE TYPE'''
+    year = file.split('/')[1][-18:-14]
+    month = file.split('/')[1][-14:-12]
+    day = file.split('/')[1][-12:-10]
+    time = file.split('/')[1][-9:-5]
+    name = os.path.join(DATA_DIR, FILENAME.format(metric=METRIC_BY_COMPOUND[VAR], var=variable, date=year+'-'+month+'-'+day +'_'+time))+'.tif'
+    return name
+
+def getDateTime(filename):
+    '''get last 10 chrs of filename CHECK THIS'''
+    return os.path.splitext(os.path.basename(filename))[0][-10:]
+
+def getDate_GEE(filename):
+    '''get last 10 chrs of filename CHECK THIS'''
+    return os.path.splitext(os.path.basename(filename))[0][-10:]
+
+def list_available_files(url, file_start=''):
+    page = requests.get(url).text
+    soup = BeautifulSoup(page, 'html.parser')
+    return [node.get('href') for node in soup.find_all('a') if type(node.get('href'))==str and node.get('href').startswith(file_start)]
+
+def getNewDatesHistorical(existing_dates):
+    #create empty list to store dates we should process
+    new_dates = []
+
+    # start with today
+    date = datetime.datetime.utcnow()
+    #generate date string in same format used in GEE collection
+    date_str = datetime.datetime.strftime(date, DATE_FORMAT)
+
+    #generate date to stop at if collection is empty
+    last_date = date - datetime.timedelta(days=MAX_ASSETS)
+
+    #if the date is not in our list of existing dates:
+    while (date_str not in existing_dates) and (date!=last_date):
+        #general source url for this day's data folder
+        url = SOURCE_URL_HISTORICAL.split('/GEOS')[0].format(year=date.year, month='{:02d}'.format(date.month), day='{:02d}'.format(date.day))
+        # check the files available for this day:
+        files = list_available_files(url, file_start='GEOS-CF.v01.rpl.chm_tavg')
+        #if the first 12 hourly files are available for a day, we can process this data - add it to the list
+        # note: we are centering the averages about midnight each day, so we just need 12 hours from the most recent day and 12 hours from the previous day
+        if len(files) >= 12:
+            new_dates.append(date_str)
+        # go back one more day
+        date = date - datetime.timedelta(days=1)
+        # generate new string in same format used in GEE collection
+        date_str = datetime.datetime.strftime(date, DATE_FORMAT)
+    #repeat until we reach something in our existing dates
+
+    #reverse order so we pull oldest date first
+    new_dates.reverse()
+    return new_dates
+
+def getNewDatesForecast(existing_dates):
+    if existing_dates:
+        #get start date of last forecast
+        first_date_str = existing_dates[0]
+        existing_start_date = datetime.datetime.strptime(first_date_str, DATE_FORMAT)
+    else:
+        #if we don't have existing data, just choose an old date so that we keep checking back until that date
+        #let's assume we will probably have a forecast in the last 30 days, so we will check back that far for
+        # forecasts until we find one
+        existing_start_date = datetime.datetime.utcnow() - datetime.timedelta(days=30)
+    #create empty list to store dates we should process
+    new_dates = []
+
+    # start with today
+    date = datetime.datetime.utcnow()
+    #while the date is newer than the most recent forecast that we pulled:
+    while date > existing_start_date:
+        #general source url for this day's forecast data folder
+        url = SOURCE_URL_FORECAST.split('/GEOS')[0].format(start_year=date.year, start_month='{:02d}'.format(date.month), start_day='{:02d}'.format(date.day))
+        # check the files available for this day:
+        files = list_available_files(url, file_start='GEOS-CF.v01.fcst.chm_tavg')
+        #if all 120 files are available (5 days x 24 hours/day), we can process this data
+        if len(files) == 120:
+            #add the next five days forecast to the new dates
+            for i in range(5):
+                date = date + datetime.timedelta(days=1)
+                date_str = datetime.datetime.strftime(date, DATE_FORMAT)
+                new_dates.append(date_str)
+            #once we have found the most recent forecast we can break from the while loop because we only want to process the most recent forecast
+            break
+        # if there was no forecast for this day, go back one more day
+        date = date - datetime.timedelta(days=1)
+    #repeat until we reach the forecast we already have
+
+    return new_dates
+
+def convert(files):
+    '''convert netcdfs to tifs'''
+    #create an empty list to store the names of tif files that we create
+    tifs = []
+    for f in files:
+        logging.info('Converting {} to tiff'.format(f))
+        # get command to call the netcdf file for a particular variable
+        sds_path = SDS_NAME.format(fname=f, var=VAR)
+        '''
+        Google Earth Engine needs to get tif files with longitudes of -180 to 180.
+        These files have longitudes in the correct format. I checked this using gdalinfo.
+        I downloaded a file onto my local computer and in command line, ran:
+                gdalinfo NETCDF:"{file_loc/file_name}":{variable}
+        with the values in {} replaced with the correct information.
+        I looked at the 'Corner Coordinates' that were printed out.
+
+        '''
+        #only one band available in each file, so we will pull band 1
+        band = 1
+        # generate names for tif files that we are going to create from netcdf
+        tif = getTiffname(file=f, variable=VAR)
+        # translate this file from a netcdf to a tif
+        cmd = ['gdal_translate', '-b', str(band), '-q', '-a_nodata', str(NODATA_VALUE), '-a_srs', 'EPSG:4326', sds_path, tif] #'-q' means quiet so you don't see it
+        subprocess.call(cmd) #using the gdal from command line from inside python
+
+        # add name of tif to our list of tif files
+        tifs.append(tif)
+    return tifs
+
+def fetch(new_dates, unformatted_source_url, period):
+    #Create an empty list to store file locations of netcdfs that are downloaded.
+    files = []
+    # create a list of hours to pull (24 hours per day, on the half-hour)
+    #starts after noon on previous day through noon of current day
+    hours = ['1230', '1330', '1430', '1530', '1630', '1730', '1830', '1930', '2030', '2130', '2230', '2330', '0030', '0130', '0230', '0330', '0430', '0530', '0630', '0730', '0830', '0930', '1030', '1130']
+    # Loop over all hours of the new dates, check if there is data available, and download netcdfs
+    files_by_date = {}
+    for date in new_dates:
+        files_for_current_date = []
+        first_date = datetime.datetime.strptime(new_dates[0], DATE_FORMAT) - datetime.timedelta(days=1)
+        first_date = datetime.datetime.strftime(first_date, DATE_FORMAT)
+        for hour in hours:
+            # for the first half of the hours, get data from previous day
+            if hours.index(hour) < 12:
+                prev_date = datetime.datetime.strptime(date, DATE_FORMAT) - datetime.timedelta(days=1)
+                fetching_date = datetime.datetime.strftime(prev_date, DATE_FORMAT)
+            # for the second half, use the current day
+            else:
+                fetching_date = date
+            # Set up the url of the filename to download
+            if period=='historical':
+                url = unformatted_source_url.format(year=int(fetching_date[:4]), month='{:02d}'.format(int(fetching_date[5:7])), day='{:02d}'.format(int(fetching_date[8:])), time=hour)
+            elif period=='forecast':
+                url = unformatted_source_url.format(start_year=int(first_date[:4]), start_month='{:02d}'.format(int(first_date[5:7])), start_day='{:02d}'.format(int(first_date[8:])),year=int(fetching_date[:4]), month='{:02d}'.format(int(fetching_date[5:7])), day='{:02d}'.format(int(fetching_date[8:])), time=hour)
+            # Create a file name to store the netcdf in after download
+            f = DATA_DIR+'/'+url.split('/')[-1]
+            logging.info('Retrieving {}'.format(f))
+            #try to download file
+            tries = 0
+            while tries <3:
+                try:
+                    #download files from url and put in specified file location (f)
+                    urllib.request.urlretrieve(url, f)
+                    #add file name/location to list of files downloaded
+                    files.append(f)
+                    files_for_current_date.append(f)
+                    break
+                #if download fails, throw an error
+                except Exception as e:
+                    logging.info('Unable to retrieve data from {}'.format(url))
+                    logging.info(e)
+                    tries+=1
+                    logging.info('try {}'.format(tries))
+            if tries==3:
+                logging.error('Unable to retrieve data from {}'.format(url))
+                exit()
+        files_by_date[date]=files_for_current_date
+    #return list of files just downloaded
+    return files, files_by_date
+
+def daily_avg(date, tifs_for_date):
+    # Calculating the daily average:
+    # create a list to store the tifs and variable names to be used in gdal_calc
+    gdal_tif_list=[]
+    #set up calc input for gdal_calc
+    calc = '--calc="('
+    #go through each hour in the day to be averaged
+    for i in range(len(tifs_for_date)):
+        #generate a letter variable for that tif to use in gdal_calc
+        letter = ascii_uppercase[i]
+        gdal_tif_list.append('-'+letter)
+        #pull the tif name
+        tif = tifs_for_date[i]
+        gdal_tif_list.append('"'+tif+'"')
+        #add the variable to the calc input for gdal_calc
+        if i==0:
+            calc= calc +letter
+        else:
+            calc = calc+'+'+letter
+    #calculate the number of tifs we are averaging and finish creating calc input
+    num_tifs = len(tifs_for_date)
+    calc= calc + ')*{}/{}"'.format(CONVERSION_FACTORS[VAR], num_tifs)
+    #generate a file name for the daily average tif
+    result_tif = DATA_DIR+'/'+FILENAME.format(metric=METRIC_BY_COMPOUND[VAR], var=VAR, date=date)+'.tif'
+    #create the gdal command to calculate the average by putting it all together
+    cmd = ('gdal_calc.py {} --outfile="{}" {}').format(' '.join(gdal_tif_list), result_tif, calc)
+    # using gdal from command line from inside python
+    subprocess.check_output(cmd, shell=True)
+    return result_tif
+
+def daily_max(date, tifs_for_date):
+    # Calculating the daily average:
+    # create a list to store the tifs and variable names to be used in gdal_calc
+    gdal_tif_list=[]
+    #set up calc input for gdal_calc
+    #go through each hour in the day to be averaged
+    for i in range(len(tifs_for_date)):
+        #generate a letter variable for that tif to use in gdal_calc
+        letter = ascii_uppercase[i]
+        gdal_tif_list.append('-'+letter)
+        #pull the tif name
+        tif = tifs_for_date[i]
+        gdal_tif_list.append('"'+tif+'"')
+        #add the variable to the calc input for gdal_calc
+        if i==0:
+            calc= letter
+        else:
+            calc = 'maximum('+calc+','+letter+')'
+    #finish creating calc input
+    calc= '--calc="'+calc + '*{}"'.format(CONVERSION_FACTORS[VAR])
+    #generate a file name for the daily average tif
+    result_tif = DATA_DIR+'/'+FILENAME.format(metric=METRIC_BY_COMPOUND[VAR], var=VAR, date=date)+'.tif'
+    #create the gdal command to calculate the average by putting it all together
+    cmd = ('gdal_calc.py {} --outfile="{}" {}').format(' '.join(gdal_tif_list), result_tif, calc)
+    # using gdal from command line from inside python
+    subprocess.check_output(cmd, shell=True)
+    return result_tif
+
+def processNewData(all_files, files_by_date, period):
+    '''process, upload, and clean new data'''
+    if all_files: #if files is empty list do nothing, otherwise, process data
+        tifs = []
+        assets=[]
+        dates = []
+        datestamps = []
+        for date, files in files_by_date.items():
+            logging.info('Converting files')
+            # Convert netcdfs to tifs
+            hourly_tifs = convert(files)
+            #take relevant metric (daily average or maximum) of hourly tif files for days we have pulled
+            metric = METRIC_BY_COMPOUND[VAR]
+            tif = globals()[metric](date, hourly_tifs)
+            tifs.append(tif)
+            #create asset names for each data
+            assets.append(getAssetName(date))
+            #get new list of dates (in case order is different) from the averaged tifs
+            dates.append(getDateTime(tif))
+            #generate datetime objects for each data
+            datestamps.append(datetime.datetime.strptime(date, DATE_FORMAT))
+        # Upload new files to GEE
+        logging.info('Uploading files:')
+        for asset in assets:
+            logging.info(os.path.split(asset)[1])
+        logging.info(datestamps)
+        eeUtil.uploadAssets(tifs, assets, GS_FOLDER, datestamps, timeout=3000)
+
+        return assets
+    #if no new assets, return empty list
+    else:
+        return []
+
+def checkCreateCollection(VARS):
+    #create a master list (not variable-specific) of which dates we already have data for
+    existing_dates = []
+    #create an empty list to store the dates that we currently have for each AQ variable
+    existing_dates_by_var = []
+    for VAR in VARS:
+        # For one of the variables, get the date of the most recent data set
+        # All variables come from the same file
+        # If we have one for a particular data, we should have them all
+        collection = EE_COLLECTION_GEN.format(metric=METRIC_BY_COMPOUND[VAR], var=VAR)
+
+        # Check if folder to store GEE collections exists. If not, create it.
+        # we will make one collection per variable, all stored in the parent folder for the dataset
+        parent_folder = PARENT_FOLDER.format(metric=METRIC_BY_COMPOUND[VAR], var=VAR)
+        if not eeUtil.exists(parent_folder):
+            logging.info('{} does not exist, creating'.format(parent_folder))
+            eeUtil.createFolder(parent_folder)
+
+        # If the GEE collection for a particular variable exists, get a list of existing assets
+        if eeUtil.exists(collection):
+            existing_assets = eeUtil.ls(collection)
+            #get a list of the dates from these existing assets
+            dates = [getDate_GEE(a) for a in existing_assets]
+            #append this list of dates to our list of dates by variable
+            existing_dates_by_var.append(dates)
+
+            #for each of the dates that we have for this variable, append the date to the master
+            # list of which dates we already have data for (if it isn't already in the list)
+            for date in dates:
+                if date not in existing_dates:
+                    existing_dates.append(date)
+        #If the GEE collection does not exist, append an empty list to our list of dates by variable
+        else:
+            existing_dates_by_var.append([])
+            # create a collection for this variable
+            logging.info('{} does not exist, creating'.format(collection))
+            eeUtil.createFolder(collection, True)
+
+    '''
+     We want make sure all variables correctly uploaded the data on the last run. To do this, we will
+     check that we have the correct number of appearances of the data in our GEE collection. If we do
+     not, we will want to re-upload this date's data.
+    '''
+    # Create a copy of the master list of dates that will store the dates that were properly uploaded for all variables.
+    existing_dates_all_vars = copy.copy(existing_dates)
+    for date in existing_dates:
+        #check how many times each date appears in our list of dates by variable
+        date_count = sum(x.count(date) for x in existing_dates_by_var)
+        # If this count is less than the number of variables we have, one of the variables did not finish
+        # upload for this date, and we need to re-upload this file.
+        if date_count < len(VARS):
+            #remove this from the list of existing dates for all variables
+            existing_dates_all_vars.remove(date)
+    return existing_dates_all_vars, existing_dates_by_var
+
+def deleteExcessAssets(all_assets, max_assets):
+    '''Delete assets if too many'''
+    if len(all_assets) > max_assets:
+        # oldest first
+        all_assets.sort()
+        logging.info('Deleting excess assets.')
+        #delete extra assets after the number we are expecting to see
+        for asset in all_assets[:-max_assets]:
+            eeUtil.removeAsset(EE_COLLECTION +'/'+ asset)
+
+def get_most_recent_date(all_assets):
+    all_assets.sort()
+    most_recent_date = datetime.datetime.strptime(all_assets[-1][-10:], DATE_FORMAT)
+    return most_recent_date
+
+def get_forecast_run_date(all_assets):
+    all_assets.sort()
+    most_recent_date = datetime.datetime.strptime(all_assets[0][-10:], DATE_FORMAT)
+    return most_recent_date
+
+def clearCollection():
+    logging.info('Clearing collections.')
+    for var_num in range(len(VARS)):
+        var = VARS[var_num]
+        collection = EE_COLLECTION_GEN.format(metric=METRIC_BY_COMPOUND[var], var=var)
+        if eeUtil.exists(collection):
+            if collection[0] == '/':
+                collection = collection[1:]
+            a = ee.ImageCollection(collection)
+            collection_size = a.size().getInfo()
+            if collection_size > 0:
+                list = a.toList(collection_size)
+                for item in list.getInfo():
+                    ee.data.deleteAsset(item['id'])
+
+def initialize_ee():
+    GEE_JSON = os.environ.get("GEE_JSON")
+    _CREDENTIAL_FILE = 'credentials.json'
+    GEE_SERVICE_ACCOUNT = os.environ.get("GEE_SERVICE_ACCOUNT")
+    with open(_CREDENTIAL_FILE, 'w') as f:
+        f.write(GEE_JSON)
+    auth = ee.ServiceAccountCredentials(GEE_SERVICE_ACCOUNT, _CREDENTIAL_FILE)
+    ee.Initialize(auth)
+
+#function to create headers when we overwrite layers on API
+def create_headers():
+    return {
+        'Content-Type': "application/json",
+        'Authorization': "{}".format(os.getenv('apiToken')),
+    }
+
+def pull_layers_from_API(dataset_id):
+    # generate url to access layer configs for this dataset in back office
+    rw_api_url = 'https://api.resourcewatch.org/v1/dataset/{}/layer'.format(dataset_id)
+    # request data
+    r = requests.get(rw_api_url)
+    # convert response into json and make dictionary of layers
+    layer_dict = json.loads(r.content.decode('utf-8'))['data']
+    return layer_dict
+
+def update_layer(layer, new_date):
+    # get name of asset - drop first / in string or asset won't be pulled into RW
+    asset = getAssetName(new_date)[1:]
+
+    # get previous date being used from
+    old_date = getDate_GEE(layer['attributes']['layerConfig']['assetId'])
+    # convert to datetime
+    old_date_dt = datetime.datetime.strptime(old_date, DATE_FORMAT)
+    # change to layer name text of date
+    old_date_text = old_date_dt.strftime("%B %-d, %Y")
+
+    # get text for new date
+    new_date_dt = datetime.datetime.strptime(new_date, DATE_FORMAT)
+    new_date_text = new_date_dt.strftime("%B %-d, %Y")
+
+    # replace date in layer's title with new date
+    layer['attributes']['name'] = layer['attributes']['name'].replace(old_date_text, new_date_text)
+
+    # replace the asset id in the layer def with new asset id
+    layer['attributes']['layerConfig']['assetId'] = asset
+
+    # send patch to API to replace layers
+
+    # generate url to patch layer
+    rw_api_url_layer = "https://api.resourcewatch.org/v1/dataset/{dataset_id}/layer/{layer_id}".format(
+        dataset_id=layer['attributes']['dataset'], layer_id=layer['id'])
+    # create payload with new title and layer configuration
+    payload = {
+        'application': ['rw'],
+        'layerConfig': layer['attributes']['layerConfig'],
+        'name': layer['attributes']['name']
+    }
+    # patch API with updates
+    r = requests.request('PATCH', rw_api_url_layer, data=json.dumps(payload), headers=create_headers())
+    # check response
+    if r.ok:
+        logging.info('Layer replaced: {}'.format(layer['id']))
+    else:
+        logging.error('Error replacing layer: {} ({})'.format(layer['id'], r.status_code))
+
+def main():
+    #set logging levels
+    logging.basicConfig(stream=sys.stderr, level=LOG_LEVEL)
+    logging.info('STARTING')
+
+    #create global variables that will be used in many functions
+    global VAR
+    global EE_COLLECTION
+    global EE_COLLECTION_GEN
+    global PARENT_FOLDER
+    global FILENAME
+    global GS_FOLDER
+
+    '''Ingest new data into GEE and delete old data'''
+    # Initialize eeUtil and ee modules
+    eeUtil.initJson()
+    initialize_ee()
+
+    '''
+    Process Historical Data
+    '''
+    logging.info('Starting Historical Data Processing')
+    # generate name for dataset's parent folder on GEE which will be used to store
+    # several collections - one collection per variable
+    PARENT_FOLDER = COLLECTION+'_historical_{metric}'
+    # generate generic string that can be formatted to name each variable's GEE collection
+    EE_COLLECTION_GEN = PARENT_FOLDER + '/{var}'
+    # generate generic string that can be formatted to name each variable's asset name
+    FILENAME = PARENT_FOLDER.split('/')[-1]+'_{var}_{date}'
+
+    # Clear collection in GEE if desired
+    if CLEAR_COLLECTION_FIRST:
+        clearCollection()
+
+    # Check if collection exists. If not, create it.
+    # Return a list of dates that exist for all variables collections in GEE (existing_dates),
+    # as well as a list of which dates exist for each individual variable (existing_dates_by_var).
+    # The latter will be used in case the previous script run crashed before completing the data upload for every variable.
+    logging.info('Getting existing dates.')
+    existing_dates, existing_dates_by_var = checkCreateCollection(VARS)
+
+    # Get a list of the dates that are available, minus the ones we have already uploaded correctly for all variables.
+    logging.info('Getting new dates to pull.')
+    new_dates_historical = getNewDatesHistorical(existing_dates)
+
+    # Fetch new files
+    logging.info('Fetching files for {}'.format(new_dates_historical))
+    # Download files and get list of locations of netcdfs in docker container
+    files, files_by_date = fetch(new_dates_historical, SOURCE_URL_HISTORICAL, period='historical')
+    for var_num in range(len(VARS)):
+        logging.info('Processing {}'.format(VARS[var_num]))
+        # get variable name
+        VAR = VARS[var_num]
+        # specify GEE collection name
+        EE_COLLECTION=EE_COLLECTION_GEN.format(metric=METRIC_BY_COMPOUND[VAR], var=VAR)
+        # specify Google Cloud Storage folder name
+        GS_FOLDER=COLLECTION[1:]+'_'+VAR
+
+        # Process new data files
+        new_assets_historical = processNewData(files, files_by_date, period='historical')
+
+        # get list of all dates we now have data for by combining existing dates with new dates
+        all_dates = existing_dates_by_var[var_num] + new_dates_historical
+        # get list of existing assets in current variable's GEE collection
+        existing_assets = eeUtil.ls(EE_COLLECTION)
+        # make list of all assets by combining existing assets with new assets
+        all_assets_historical = np.sort(np.unique(existing_assets + [os.path.split(asset)[1] for asset in new_assets_historical]))
+
+        logging.info('Existing assets for {}: {}, new: {}, max: {}'.format(
+            VAR, len(all_dates), len(new_dates_historical), MAX_ASSETS))
+        # Delete extra assets, past our maximum number allowed that we have set
+        deleteExcessAssets(all_assets_historical, MAX_ASSETS)
+        logging.info('SUCCESS for {}'.format(VAR))
+
+        # Delete local tif files because we will run out of space
+        if DELETE_LOCAL:
+            try:
+                files_available = os.listdir(DATA_DIR)
+                for f in files_available:
+                    if f.endswith(".tif"):
+                        logging.info('Removing {}'.format(f))
+                        os.remove(DATA_DIR + '/' + f)
+            except NameError:
+                logging.info('No local tiff files to clean.')
+
+    # Delete local netcdf files
+    if DELETE_LOCAL:
+        try:
+            for f in os.listdir(DATA_DIR):
+                logging.info('Removing {}'.format(f))
+                os.remove(DATA_DIR+'/'+f)
+        except NameError:
+            logging.info('No local files to clean.')
+    '''
+    Process Forecast Data
+    '''
+    logging.info('Starting Forecast Data Processing')
+    # generate name for dataset's parent folder on GEE which will be used to store
+    # several collections - one collection per variable
+    PARENT_FOLDER = COLLECTION+'_forecast_{metric}'
+    # generate generic string that can be formatted to name each variable's GEE collection
+    EE_COLLECTION_GEN = PARENT_FOLDER + '/{var}'
+    # generate generic string that can be formatted to name each variable's asset name
+    FILENAME = PARENT_FOLDER.split('/')[-1]+'_{var}_{date}'
+
+    # Clear collection in GEE if desired
+    if CLEAR_COLLECTION_FIRST:
+        clearCollection()
+
+    # Check if collection exists. If not, create it.
+    # Return a list of dates that exist for all variables collections in GEE (existing_dates),
+    # as well as a list of which dates exist for each individual variable (existing_dates_by_var).
+    # The latter will be used in case the previous script run crashed before completing the data upload for every variable.
+    logging.info('Getting existing dates.')
+    existing_dates, existing_dates_by_var = checkCreateCollection(VARS)
+
+    # Get a list of the dates that are available, minus the ones we have already uploaded correctly for all variables.
+    logging.info('Getting new dates to pull.')
+    new_dates_forecast = getNewDatesForecast(existing_dates)
+
+    # Fetch new files
+    logging.info('Fetching files for {}'.format(new_dates_forecast))
+    # Download files and get list of locations of netcdfs in docker container
+    files, files_by_date = fetch(new_dates_forecast, SOURCE_URL_FORECAST, period='forecast')
+
+    # if we have successfully pulled the new data is available, clear the collection because we want to store the most
+    # recent forecast, not the old forecast
+    if new_dates_forecast:
+        logging.info('New forecast available')
+        clearCollection()
+
+    for var_num in range(len(VARS)):
+        logging.info('Processing {}'.format(VARS[var_num]))
+        # get variable name
+        VAR = VARS[var_num]
+        # specify GEE collection name
+        EE_COLLECTION=EE_COLLECTION_GEN.format(metric=METRIC_BY_COMPOUND[VAR], var=VAR)
+        # specify Google Cloud Storage folder name
+        GS_FOLDER=COLLECTION[1:]+'_'+VAR
+
+        # Process new data files
+        new_assets_forecast = processNewData(files, files_by_date, period='forecast')
+
+        # get list of existing assets in current variable's GEE collection
+        existing_assets = eeUtil.ls(EE_COLLECTION)
+        # make list of all assets by combining existing assets with new assets
+        all_assets_forecast = np.sort(np.unique(existing_assets + [os.path.split(asset)[1] for asset in new_assets_forecast]))
+
+        logging.info('New assets for {}: {}, max: {}'.format(
+            VAR, len(new_dates_forecast), MAX_ASSETS))
+        logging.info('SUCCESS for {}'.format(VAR))
+        # Delete local tif files because we will run out of space
+        if DELETE_LOCAL:
+            try:
+                files_available = os.listdir(DATA_DIR)
+                for f in files_available:
+                    if f.endswith(".tif"):
+                        logging.info('Removing {}'.format(f))
+                        os.remove(DATA_DIR + '/' + f)
+            except NameError:
+                logging.info('No local tiff files to clean.')
+
+    # Delete local netcdf files
+    if DELETE_LOCAL:
+        try:
+            for f in os.listdir(DATA_DIR):
+                logging.info('Removing {}'.format(f))
+                os.remove(DATA_DIR+'/'+f)
+        except NameError:
+            logging.info('No local files to clean.')
+
+
+
+    '''
+    Update layers in Resource Watch back office.
+    '''
+    if new_dates_historical and new_dates_forecast:
+        logging.info('Updating Resource Watch Layers')
+        for VAR, ds_id in DATASET_IDS.items():
+            logging.info('Updating {}'.format(VAR))
+            #pull dictionary of current layers from API
+            layer_dict = pull_layers_from_API(ds_id)
+            #go through each layer, pull the definition and update
+            for layer in layer_dict:
+                #check which point on the timeline this is
+                order = layer['attributes']['layerConfig']['order']
+
+                #if this is the first point on the timeline, we want to replace it the most recent historical data
+                if order==0:
+                    # generate name for dataset's parent folder on GEE which will be used to store
+                    # several collections - one collection per variable
+                    PARENT_FOLDER = COLLECTION + '_historical_{metric}'
+                    # generate generic string that can be formatted to name each variable's GEE collection
+                    EE_COLLECTION_GEN = PARENT_FOLDER + '/{var}'
+                    # generate generic string that can be formatted to name each variable's asset name
+                    FILENAME = PARENT_FOLDER.split('/')[-1] + '_{var}_{date}'
+                    # specify GEE collection name
+                    EE_COLLECTION = EE_COLLECTION_GEN.format(metric=METRIC_BY_COMPOUND[VAR], var=VAR)
+
+                    #get date of most recent asset added
+                    date = new_dates_historical[-1]
+
+                    #replace layer asset and title date with new
+                    update_layer(layer, date)
+
+
+                # otherwise, we want to replace it with the appropriate forecast data
+                else:
+                    # generate name for dataset's parent folder on GEE which will be used to store
+                    # several collections - one collection per variable
+                    PARENT_FOLDER = COLLECTION + '_forecast_{metric}'
+                    # generate generic string that can be formatted to name each variable's GEE collection
+                    EE_COLLECTION_GEN = PARENT_FOLDER + '/{var}'
+                    # generate generic string that can be formatted to name each variable's asset name
+                    FILENAME = PARENT_FOLDER.split('/')[-1] + '_{var}_{date}'
+                    # specify GEE collection name
+                    EE_COLLECTION = EE_COLLECTION_GEN.format(metric=METRIC_BY_COMPOUND[VAR], var=VAR)
+
+                    #forecast layers start at order 1, and we will want this point on the timeline to be the first forecast asset
+                    # order 4 will be the second asset, and so on
+                    #get date of appropriate asset
+                    date = new_dates_forecast[order-1]
+
+                    #replace layer asset and title date with new
+                    update_layer(layer, date)
+
+    elif not new_dates_historical and not new_dates_forecast:
+        logging.info('Layers do not need to be updated.')
+    else:
+        if not new_dates_historical:
+            logging.error('Historical data was not updated, but forecast was.')
+        if not new_dates_forecast:
+            logging.error('Forecast data was not updated, but historical was.')
+    '''
+    Update Last Update Date and flush tile cache on RW
+    '''
+    # generate name for dataset's parent folder on GEE - we will set date based on 'historical' data
+    PARENT_FOLDER = COLLECTION + '_historical_{metric}'
+    # generate generic string that can be formatted to name each variable's GEE collection
+    EE_COLLECTION_GEN = PARENT_FOLDER + '/{var}'
+    for var_num in range(len(VARS)):
+        VAR = VARS[var_num]
+        EE_COLLECTION = EE_COLLECTION_GEN.format(metric=METRIC_BY_COMPOUND[VAR], var=VAR)
+        existing_assets = eeUtil.ls(EE_COLLECTION)
+        try:
+            # Get most recent date to use as last update date
+            # to show most recent date in collection, instead of start date for forecast run
+            # use get_most_recent_date(new_assets) function instead
+            most_recent_date = get_most_recent_date(existing_assets)
+            logging.info(most_recent_date)
+            current_date = getLastUpdate(DATASET_IDS[VAR])
+
+            if current_date != most_recent_date: #comment for testing
+                logging.info('Updating last update date and flushing cache.')
+                # Update data set's last update date on Resource Watch
+                lastUpdateDate(DATASET_IDS[VAR], most_recent_date)
+                # get layer ids and flush tile cache for each
+                layer_ids = getLayerIDs(DATASET_IDS[VAR])
+                for layer_id in layer_ids:
+                    flushTileCache(layer_id)
+        except KeyError:
+            continue
+
+    # Delete local netcdf and tif files
+    if DELETE_LOCAL:
+        try:
+            for f in os.listdir(DATA_DIR):
+                logging.info('Removing {}'.format(f))
+                os.remove(DATA_DIR+'/'+f)
+        except NameError:
+            logging.info('No local files to clean.')
+
     logging.info('SUCCESS')