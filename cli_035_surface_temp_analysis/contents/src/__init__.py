--- conflicted
+++ resolved
@@ -15,10 +15,6 @@
 import numpy as np
 import eeUtil
 import requests
-<<<<<<< HEAD
-
-=======
->>>>>>> e81421e9
 
 LOG_LEVEL = logging.INFO
 CLEAR_COLLECTION_FIRST = False
