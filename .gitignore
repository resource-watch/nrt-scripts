--- conflicted
+++ resolved
@@ -14,9 +14,5 @@
 *.pyc
 
 # Environmental variables
-<<<<<<< HEAD
 *.env
-=======
-*.env
-*credentials.json
->>>>>>> 634b8419
+*credentials.json