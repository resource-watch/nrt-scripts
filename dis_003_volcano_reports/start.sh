--- conflicted
+++ resolved
@@ -3,13 +3,9 @@
 LOG=${LOG:-udp://localhost}
 
 docker build -t $NAME --build-arg NAME=$NAME .
-<<<<<<< HEAD
-docker run --log-driver=syslog --log-opt syslog-address=$LOG --log-opt tag=$NAME --env-file .env --rm $NAME python main.py
-=======
 docker run --log-driver=syslog \
            --log-opt syslog-address=$LOG \
            --log-opt tag=$NAME \
            --env-file .env \
            --rm $NAME \
-           python main.py
->>>>>>> 4e8e1de7
+           python main.py