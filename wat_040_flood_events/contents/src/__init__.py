from __future__ import unicode_literals

import fiona
import os
import logging
import sys
import urllib
import datetime
from collections import OrderedDict
import cartosql
<<<<<<< HEAD
=======
import json
>>>>>>> e81421e9
import requests

# Constants
DATA_DIR = 'data'
SOURCE_URLS = {
    'f.dat':'http://floodobservatory.colorado.edu/Version3/FloodArchive.DAT',
    'f.id':'http://floodobservatory.colorado.edu/Version3/FloodArchive.ID',
    'f.map':'http://floodobservatory.colorado.edu/Version3/FloodArchive.MAP',
    'f.ind':'http://floodobservatory.colorado.edu/Version3/FloodArchive.IND',
    'f.tab':'http://floodobservatory.colorado.edu/Version3/FloodArchive.TAB',
}
TABFILE = 'f.tab'
ENCODING = 'latin-1'

# asserting table structure rather than reading from input
CARTO_TABLE = 'wat_040_flood_events'
CARTO_SCHEMA = OrderedDict([
    ('the_geom', 'geometry'),
    ('_UID', 'text'),
    ('ID', 'int'),
    ('GlideNumber', 'text'),
    ('Country', 'text'),
    ('OtherCountry', 'text'),
    ('long', 'numeric'),
    ('lat', 'numeric'),
    ('Area', 'numeric'),
    ('Began', 'timestamp'),
    ('Ended', 'timestamp'),
    ('Validation', 'text'),
    ('Dead', 'int'),
    ('Displaced', 'int'),
    ('MainCause', 'text'),
    ('Severity', 'numeric')
])
UID_FIELD = '_UID'
TIME_FIELD = 'Began'

MAXROWS = 1000000
LOG_LEVEL = logging.INFO
MAXAGE = None
DATASET_ID = '1616a329-1bf0-4a45-992f-3087b76c232e'
def lastUpdateDate(dataset, date):
   apiUrl = 'http://api.resourcewatch.org/v1/dataset/{0}'.format(dataset)
   headers = {
   'Content-Type': 'application/json',
   'Authorization': os.getenv('apiToken')
   }
   body = {
       "dataLastUpdated": date.isoformat()
   }
   try:
       r = requests.patch(url = apiUrl, json = body, headers = headers)
       logging.info('[lastUpdated]: SUCCESS, '+ date.isoformat() +' status code '+str(r.status_code))
       return 0
   except Exception as e:
       logging.error('[lastUpdated]: '+str(e))

DATASET_ID = '1616a329-1bf0-4a45-992f-3087b76c232e'


def lastUpdateDate(dataset, date):
    apiUrl = 'http://api.resourcewatch.org/v1/dataset/{dataset}'.format(dataset =dataset)
    headers = {
    'Content-Type': 'application/json',
    'Authorization': os.getenv('apiToken')
    }
    body = {
        "dataLastUpdated": date.isoformat()
    }
    try:
        r = requests.patch(url = apiUrl, json = body, headers = headers)
        logging.info('[lastUpdated]: SUCCESS, status code'+str(r.status_code))
        return 0
    except Exception as e:
        logging.error('[lastUpdated]: '+str(e))

# Generate UID
def genUID(obs):
    return str(obs['properties']['ID'])


# Reads flood shp and returnse list of insertable rows
def processNewData(exclude_ids):
    # 1. Fetch data from source
    logging.info('Fetching latest data')
    for dest, url in SOURCE_URLS.items():
        urllib.request.urlretrieve(url, os.path.join(DATA_DIR, dest))

    # 2. Parse fetched data and generate unique ids
    logging.info('Parsing data')
    new_ids = []
    rows = []
    with fiona.open(os.path.join(DATA_DIR, TABFILE), 'r',
                    encoding=ENCODING) as shp:
        logging.debug(shp.schema)
        for obs in shp:
            uid = genUID(obs)
            # Only add new observations unless overwrite
            if uid not in exclude_ids and uid not in new_ids:
                new_ids.append(uid)
                row = []
                for field in CARTO_SCHEMA.keys():
                    if field == 'the_geom':
                        geom = {
                            'type': 'Point',
                            'coordinates': [obs['properties']['long'], obs['properties']['lat']]
                        }
                        row.append(geom)
                    elif field == UID_FIELD:
                        row.append(uid)
                    else:
                        row.append(obs['properties'][field])
                rows.append(row)

    # 3. Insert new observations
    new_count = len(rows)
    if new_count:
        logging.info('Pushing new rows')
        cartosql.insertRows(CARTO_TABLE, CARTO_SCHEMA.keys(),
                            CARTO_SCHEMA.values(), rows)
    return new_ids


##############################################################
# General logic for Carto
# should be the same for most tabular datasets
##############################################################

def checkCreateTable(table, schema, id_field, time_field):
    '''Get existing ids or create table'''
    if cartosql.tableExists(table):
        logging.info('Fetching existing IDs')
        r = cartosql.getFields(id_field, table, f='csv')
        return r.text.split('\r\n')[1:-1]
    else:
        logging.info('Table {} does not exist, creating'.format(table))
        cartosql.createTable(table, schema)
        cartosql.createIndex(table, id_field, unique=True)
        cartosql.createIndex(table, time_field)
    return []


def deleteExcessRows(table, max_rows, time_field, max_age=''):
    '''Delete excess rows by age or count'''
    num_dropped = 0
    if isinstance(max_age, datetime.datetime):
        max_age = max_age.isoformat()

    # 1. delete by age
    if max_age:
        r = cartosql.deleteRows(table, "{} < '{}'".format(time_field, max_age))
        num_dropped = r.json()['total_rows']

    # 2. get sorted ids (old->new)
    r = cartosql.getFields('cartodb_id', table, order='{}'.format(time_field),
                           f='csv')
    ids = r.text.split('\r\n')[1:-1]

    # 3. delete excess
    if len(ids) > max_rows:
        r = cartosql.deleteRowsByIDs(table, ids[:-max_rows])
        num_dropped += r.json()['total_rows']
    if num_dropped:
        logging.info('Dropped {} old rows from {}'.format(num_dropped, table))


def main():
    logging.basicConfig(stream=sys.stderr, level=LOG_LEVEL)
    logging.info('STARTING')

    # 1. Check if table exists and create table
    existing_ids = checkCreateTable(CARTO_TABLE, CARTO_SCHEMA, UID_FIELD,
                                    TIME_FIELD)

    # 2. Iterively fetch, parse and post new data
    new_ids = processNewData(existing_ids)

    new_count = len(new_ids)
    existing_count = new_count + len(existing_ids)
    logging.info('Total rows: {}, New: {}, Max: {}'.format(
        existing_count, new_count, MAXROWS))

    # 3. Remove old observations
    deleteExcessRows(CARTO_TABLE, MAXROWS, TIME_FIELD, MAXAGE)
    lastUpdateDate(DATASET_ID, datetime.datetime.utcnow())
    logging.info('SUCCESS')<|MERGE_RESOLUTION|>--- conflicted
+++ resolved
@@ -8,10 +8,7 @@
 import datetime
 from collections import OrderedDict
 import cartosql
-<<<<<<< HEAD
-=======
 import json
->>>>>>> e81421e9
 import requests
 
 # Constants
