import logging
import sys
import os
import time
import urllib.request
from collections import OrderedDict
import cartosql
import requests
<<<<<<< HEAD
=======
import datetime
>>>>>>> e81421e9

### Constants
SOURCE_URL = "ftp://podaac.jpl.nasa.gov/allData/merged_alt/L2/TP_J1_OSTM/global_mean_sea_level/"
FILENAME_INDEX = -1
DATETIME_INDEX = 2
TIMEOUT = 300
ENCODING = 'utf-8'
STRICT = False
CLEAR_TABLE_FIRST = False

### Table name and structure
CARTO_TABLE = 'cli_040_mean_sea_level_rise'
CARTO_SCHEMA = OrderedDict([
    ('altimeter_type', 'numeric'),
    ('merged_file_cycle', 'numeric'),
    ('date', 'timestamp'),
    ('num_obs', 'numeric'),
    ('num_weighted_obs', 'numeric'),
    ('gmsl_no_gia', 'numeric'),
    ('sd_gmsl_no_gia', 'numeric'),
    ('gauss_filt_gmsl_no_gia', 'numeric'),
    ('gmsl_gia', 'numeric'),
    ('sd_gmsl_gia', 'numeric'),
    ('gauss_filt_gmsl_gia', 'numeric'),
    ('gauss_filt_gmsl_gia_ann_signal_removed', 'numeric')
])
UID_FIELD = 'date'
TIME_FIELD = 'date'

CARTO_USER = os.environ.get('CARTO_USER')
CARTO_KEY = os.environ.get('CARTO_KEY')

# Table limits
MAX_ROWS = 1000000
<<<<<<< HEAD
MAX_AGE = datetime.today() - timedelta(days=365*150)
DATASET_ID = 'f655d9b2-ea32-4753-9556-182fc6d3156b'
def lastUpdateDate(dataset, date):
   apiUrl = 'http://api.resourcewatch.org/v1/dataset/{0}'.format(dataset)
   headers = {
   'Content-Type': 'application/json',
   'Authorization': os.getenv('apiToken')
   }
   body = {
       "dataLastUpdated": date.isoformat()
   }
   try:
       r = requests.patch(url = apiUrl, json = body, headers = headers)
       logging.info('[lastUpdated]: SUCCESS, '+ date.isoformat() +' status code '+str(r.status_code))
       return 0
   except Exception as e:
       logging.error('[lastUpdated]: '+str(e))
=======
MAX_AGE = datetime.datetime.today() - datetime.timedelta(days=365*150)

DATASET_ID = 'f655d9b2-ea32-4753-9556-182fc6d3156b'

def lastUpdateDate(dataset, date):
    apiUrl = 'http://api.resourcewatch.org/v1/dataset/{0}'.format(dataset)
    headers = {
    'Content-Type': 'application/json',
    'Authorization': os.getenv('apiToken')
    }
    body = {
        "dataLastUpdated": date.isoformat()
    }
    try:
        r = requests.patch(url = apiUrl, json = body, headers = headers)
        logging.info('[lastUpdated]: SUCCESS, '+ date.isoformat() +' status code '+str(r.status_code))
        return 0
    except Exception as e:
        logging.error('[lastUpdated]: '+str(e)) 
>>>>>>> e81421e9

###
## Carto code
###

def checkCreateTable(table, schema, id_field, time_field):
    '''
    Get existing ids or create table
    Return a list of existing ids in time order
    '''
    if cartosql.tableExists(table):
        logging.info('Table {} already exists'.format(table))
    else:
        logging.info('Creating Table {}'.format(table))
        cartosql.createTable(table, schema)
        cartosql.createIndex(table, id_field, unique=True)
        if id_field != time_field:
            cartosql.createIndex(table, time_field)

def cleanOldRows(table, time_field, max_age, date_format='%Y-%m-%d %H:%M:%S'):
    '''
    Delete excess rows by age
    Max_Age should be a datetime object or string
    Return number of dropped rows
    '''
    num_expired = 0
    if cartosql.tableExists(table):
        if isinstance(max_age, datetime.datetime):
            max_age = max_age.strftime(date_format)
        elif isinstance(max_age, str):
            logging.error('Max age must be expressed as a datetime.datetime object')

        r = cartosql.deleteRows(table, "{} < '{}'".format(time_field, max_age))
        num_expired = r.json()['total_rows']
    else:
        logging.error("{} table does not exist yet".format(table))

    return(num_expired)

def deleteExcessRows(table, max_rows, time_field):
    '''Delete rows to bring count down to max_rows'''
    num_dropped=0
    # 1. get sorted ids (old->new)
    r = cartosql.getFields('cartodb_id', table, order='{} desc'.format(time_field),
                           f='csv')
    ids = r.text.split('\r\n')[1:-1]

    # 2. delete excess
    if len(ids) > max_rows:
        r = cartosql.deleteRowsByIDs(table, ids[max_rows:])
        num_dropped += r.json()['total_rows']
    if num_dropped:
        logging.info('Dropped {} old rows from {}'.format(num_dropped, table))

    return(num_dropped)

###
## Accessing remote data
###

def fetchDataFileName(SOURCE_URL):
    """
    Select the appropriate file from FTP to download data from
    """
    with urllib.request.urlopen(SOURCE_URL) as f:
        ftp_contents = f.read().decode('utf-8').splitlines()

    filename = ""
    ALREADY_FOUND=False
    for fileline in ftp_contents:
        fileline = fileline.split()
        potential_filename = fileline[FILENAME_INDEX]
        if (potential_filename.endswith(".txt") and ("V4" in potential_filename)):
            if not ALREADY_FOUND:
                filename = potential_filename
                ALREADY_FOUND=True
            else:
                logging.warning("There are multiple filenames which match criteria, passing most recent")
                filename = potential_filename

    logging.info("Selected filename: {}".format(filename))
    if not ALREADY_FOUND:
        logging.warning("No valid filename found")

    return(filename)

def tryRetrieveData(SOURCE_URL, filename, TIMEOUT, ENCODING):
    # Optional logic in case this request fails with "unable to decode" response
    start = time.time()
    elapsed = 0
    resource_location = os.path.join(SOURCE_URL, filename)

    while elapsed < TIMEOUT:
        elapsed = time.time() - start
        try:
            with urllib.request.urlopen(resource_location) as f:
                res_rows = f.read().decode(ENCODING).splitlines()
                return(res_rows)
        except:
            logging.error("Unable to retrieve resource on this attempt.")
            time.sleep(5)

    logging.error("Unable to retrive resource before timeout of {} seconds".format(TIMEOUT))
    if STRICT:
        raise Exception("Unable to retrieve data from {}".format(resource_locations))
    return([])

# https://stackoverflow.com/questions/20911015/decimal-years-to-datetime-in-python
def decimalToDatetime(dec, date_pattern="%Y-%m-%d %H:%M:%S"):
    """
    Convert a decimal representation of a year to a desired string representation
    I.e. 2016.5 -> 2016-06-01 00:00:00
    """
    year = int(dec)
    rem = dec - year
    base = datetime.datetime(year, 1, 1)
    dt = base + datetime.timedelta(seconds=(base.replace(year=base.year + 1) - base).total_seconds() * rem)
    result = dt.strftime(date_pattern)
    return(result)

def insertIfNew(newUID, newValues, existing_ids, new_data):
    '''
    For new UID, values, check whether this is already in our table
    If not, add it
    Return new_ids and new_data
    '''
    seen_ids = existing_ids + list(new_data.keys())
    if newUID not in seen_ids:
        new_data[newUID] = newValues
        logging.debug("Adding {} data to table".format(newUID))
    else:
        logging.debug("{} data already in table".format(newUID))
    return(new_data)

def processData(SOURCE_URL, filename, existing_ids):
    """
    Inputs: FTP SOURCE_URL and filename where data is stored, existing_ids not to duplicate
    Actions: Retrives data, dedupes and formats it, and adds to Carto table
    Output: Number of new rows added
    """
    num_new = 0

    res_rows = tryRetrieveData(SOURCE_URL, filename, TIMEOUT, ENCODING)
    new_data = {}
    for row in res_rows:
        if not (row.startswith("HDR")):
            row = row.split()
            if len(row)==len(CARTO_SCHEMA):
                logging.debug("Processing row: {}".format(row))
                date = decimalToDatetime(float(row[DATETIME_INDEX]))
                row[DATETIME_INDEX] = date
                new_data = insertIfNew(date, row, existing_ids, new_data)
            else:
                logging.debug("Skipping row: {}".format(row))

    if len(new_data):
        num_new += len(new_data)
        new_data = list(new_data.values())
        cartosql.blockInsertRows(CARTO_TABLE, CARTO_SCHEMA.keys(), CARTO_SCHEMA.values(), new_data)

    return(num_new)

###
## Application code
###

def main():
    logging.basicConfig(stream=sys.stderr, level=logging.INFO)

    if CLEAR_TABLE_FIRST:
        cartosql.dropTable(CARTO_TABLE)

    ### 1. Check if table exists, if not, create it
    checkCreateTable(CARTO_TABLE, CARTO_SCHEMA, UID_FIELD, TIME_FIELD)

    ### 2. Delete old rows
    num_expired = cleanOldRows(CARTO_TABLE, TIME_FIELD, MAX_AGE)

    ### 3. Retrieve existing data
    r = cartosql.getFields(UID_FIELD, CARTO_TABLE, order='{} desc'.format(TIME_FIELD), f='csv')
    existing_ids = r.text.split('\r\n')[1:-1]
    num_existing = len(existing_ids)

    logging.debug("First 10 IDs already in table: {}".format(existing_ids[:10]))

    ### 4. Fetch data from FTP, dedupe, process
    filename = fetchDataFileName(SOURCE_URL)
    num_new = processData(SOURCE_URL, filename, existing_ids)

    ### 5. Delete data to get back to MAX_ROWS
    num_deleted = deleteExcessRows(CARTO_TABLE, MAX_ROWS, TIME_FIELD)

    lastUpdateDate(DATASET_ID, datetime.datetime.utcnow())
    ### 6. Notify results
    logging.info('Expired rows: {}, Previous rows: {},  New rows: {}, Dropped rows: {}, Max: {}'.format(num_expired, num_existing, num_new, num_deleted, MAX_ROWS))
    logging.info("SUCCESS")<|MERGE_RESOLUTION|>--- conflicted
+++ resolved
@@ -6,10 +6,7 @@
 from collections import OrderedDict
 import cartosql
 import requests
-<<<<<<< HEAD
-=======
-import datetime
->>>>>>> e81421e9
+from datetime import datetime
 
 ### Constants
 SOURCE_URL = "ftp://podaac.jpl.nasa.gov/allData/merged_alt/L2/TP_J1_OSTM/global_mean_sea_level/"
@@ -44,7 +41,6 @@
 
 # Table limits
 MAX_ROWS = 1000000
-<<<<<<< HEAD
 MAX_AGE = datetime.today() - timedelta(days=365*150)
 DATASET_ID = 'f655d9b2-ea32-4753-9556-182fc6d3156b'
 def lastUpdateDate(dataset, date):
@@ -62,27 +58,6 @@
        return 0
    except Exception as e:
        logging.error('[lastUpdated]: '+str(e))
-=======
-MAX_AGE = datetime.datetime.today() - datetime.timedelta(days=365*150)
-
-DATASET_ID = 'f655d9b2-ea32-4753-9556-182fc6d3156b'
-
-def lastUpdateDate(dataset, date):
-    apiUrl = 'http://api.resourcewatch.org/v1/dataset/{0}'.format(dataset)
-    headers = {
-    'Content-Type': 'application/json',
-    'Authorization': os.getenv('apiToken')
-    }
-    body = {
-        "dataLastUpdated": date.isoformat()
-    }
-    try:
-        r = requests.patch(url = apiUrl, json = body, headers = headers)
-        logging.info('[lastUpdated]: SUCCESS, '+ date.isoformat() +' status code '+str(r.status_code))
-        return 0
-    except Exception as e:
-        logging.error('[lastUpdated]: '+str(e)) 
->>>>>>> e81421e9
 
 ###
 ## Carto code
